--- conflicted
+++ resolved
@@ -17,11 +17,7 @@
     runs-on: ubuntu-latest
     steps:
       - uses: actions/checkout@v4
-<<<<<<< HEAD
-      - uses: actions/setup-python@v3
-=======
       - uses: actions/setup-python@v5
->>>>>>> f8153fcc
       - name: Install dependencies
         run: |
           pip install sphinx sphinx_rtd_theme
