# -*- coding: utf-8 -*-
"""
Created on Mon Dec  2 12:00:43 2019

graph.py - Defines the graph object

@author: ivanovn
"""
from bcip import BCIP
from bcip_enums import BcipEnums
from bcipy.classes.tensor import Tensor
from edge import Edge

class Graph(BCIP):
    """
    Data processing flow graph
    """
    
    def __init__(self, sess):
        """
        Create a new graph within an existing block
        """

        super().__init__(BcipEnums.GRAPH,sess)
        
        # private attributes
        self._nodes = []
        self.initialization_edges = []
        self._verified = False
        self._missing_data = False
        self._sess = sess
        
    
    def add_node(self,node):
        """
        Append a node object to the block's list of nodes
        """
        self._verified = False
        self._nodes.append(node)
        
        
    def verify(self):
        """
        Verify the processing graph is valid. This method orders the nodes
        for execution if the graph is valid
        """
        if self._verified:
            return BcipEnums.SUCCESS
        
        # begin by scheduling the nodes in execution order
        
        # first we'll create a set of edges representing data within the graph
        edges = {} # keys: session_id of data obj, vals: edge object
        for n in self._nodes:
            # get a list of all the input objects to the node
            n_inputs = n.extract_inputs()
            n_outputs = n.extract_outputs()
            
            # add these inputs/outputs to edge objects
            for n_i in n_inputs:
                if not (n_i.session_id in edges):
                    # no edge created for this input yet, so create a new one
                    edges[n_i.session_id] = Edge(n_i)
                
                # now add the node the edge's list of consumers
                edges[n_i.session_id].add_consumer(n)
                
            for n_o in n_outputs:
                if not (n_o.session_id in edges):
                    # no edge created for this output yet, so create a new one
                    edges[n_o.session_id] = Edge(n_o)
                    
                    # add the node as a producer
                    edges[n_o.session_id].add_producer(n)
                else:
                    # edge already created, must check that it has no other 
                    # producer
                    if len(edges[n_o.session_id].producers) != 0:
                        # this is an invalid graph, each data object can only
                        # have a single producer
                        print("scheduling failed")
                        return BcipEnums.INVALID_GRAPH
                    else:
                        # add the producer to the edge
                        edges[n_o.session_id].add_producer(n)
        
        # now determine which edges are ready to be consumed
        consumable_edges = {}
        for e_key in edges:
            if len(edges[e_key].producers) == 0:
                # these edges have no producing nodes, so they are inputs to 
                # the block and therefore can be consumed immediately
                consumable_edges[e_key] = edges[e_key]
        
        scheduled_nodes = 0
        total_nodes = len(self._nodes)
        
        while scheduled_nodes != total_nodes:
            nodes_added = 0
            # find the next node that has all its inputs ready to be consumed
            for node_index in range(scheduled_nodes,len(self._nodes)):
                n = self._nodes[node_index]
                n_inputs = n.extract_inputs()
                n_outputs = n.extract_outputs()
                consumable = True
                for n_i in n_inputs:
                    if not (n_i.session_id in consumable_edges):
                        # the inputs for this node must be produced by another
                        # node first, therefore this node cannot be scheduled
                        # yet
                        consumable = False
                
                if consumable:
                    # schedule this node
                    if scheduled_nodes != node_index:
                        # swap the nodes at these indices
                        tmp = self._nodes[scheduled_nodes]
                        self._nodes[scheduled_nodes] = self._nodes[node_index]
                        self._nodes[node_index] = tmp
                    
                    # mark this node's outputs ready for consumption
                    for n_o in n_outputs:
                        consumable_edges[n_o.session_id] = edges[n_o.session_id]
                    
                    nodes_added = nodes_added + 1
                    
                    scheduled_nodes = scheduled_nodes + 1
                    print(f"\t\t{n.kernel._name}Node Scheduled")

            

            if nodes_added == 0:
                # invalid graph, cannot be scheduled
                return BcipEnums.INVALID_GRAPH
        
        
        # now all the nodes are in execution order, validate each node
        for n in self._nodes:
            valid = n.verify()
            
            if hasattr(n, "training_data"):
                if n.training_data == None:
                    self._missing_data = True
                    
            if valid != BcipEnums.SUCCESS:
                print("Node {} failed verification".format(n.kernel.name))
                return valid
        
        if self._missing_data:         
            for n in self._nodes:
                if hasattr(n, "training_data"):
                    if n.training_data == None:
                        
                        sts = self.fill_initialization_links(n, edges)
                        if sts != BcipEnums.SUCCESS:
                            return BcipEnums.INVALID_GRAPH
                                                    

        # Done, all nodes scheduled and verified!
        self._verified = True
        return BcipEnums.SUCCESS
    
    def fill_initialization_links(self, n, edges):
        n_inputs = n.extract_inputs()
        if len(n_inputs) == 0 and n._init_inA == None:
            return BcipEnums.INVALID_GRAPH
        for n_i in n_inputs:
            # identify the up-stream node producing each input
            producer = edges[n_i.session_id].producers[0]

            # TODO: need to more robustly identify the correct initialization output
            # may require modification of the node/parameter data structures.
<<<<<<< HEAD
            if producer._init_outA != None: # TODO init data may come from other node outputs
                if hasattr(n, "_init_inB") and n._init_inA != None: # TODO add some error checking here - check if both are not None?
=======

            if producer._init_outA != None: # TODO init data may come from other node outputs
                if hasattr(n, "_init_inB") and n._init_inA != None:
                    if n._init_inB != None and n._init_inA != None:
                        return BcipEnums.INVALID_GRAPH
                    
>>>>>>> 822c9053
                    n._init_inB = producer._init_outA
                
                if (not hasattr(n, "_init_inB")) and n._init_inA != None:
                    return BcipEnums.INVALID_GRAPH

                else:
                    n._init_inA = producer._init_outA
            else:
                init_data = Tensor.create_virtual(sess=self._sess) # TODO determine if this would ever not be a tensor
                producer._init_outA = init_data
<<<<<<< HEAD
                if hasattr(n, "_init_inB") and n._init_inA != None: # TODO error/invalid handle?
                    n._init_inB = init_data
                else:
                    n._init_inA = init_data

            # recurse process on up-stream nodes
=======
                if hasattr(n, "_init_inB") and n._init_inA != None:
                    if n._init_inB != None:
                        return BcipEnums.INVALID_GRAPH
                    n._init_inB = init_data
                else:
                    n._init_inA = init_data
            
             # recurse process on up-stream nodes
>>>>>>> 822c9053
            if producer._init_inA == None:
                sts = self.fill_initialization_links(self, producer, edges)
                if sts != BcipEnums.SUCCESS:
                    return BcipEnums.INVALID_GRAPH
<<<<<<< HEAD
            else: # this is unnecessary
                pass 
=======

>>>>>>> 822c9053
        
        return BcipEnums.SUCCESS


    def initialize(self):
        """
        Initialize each node within the graph for trial execution
        """
        for n in self._nodes:
            sts = n.initialize()
            
            if sts != BcipEnums.SUCCESS:
                return sts
        
        return BcipEnums.SUCCESS
    
    
    def execute(self):
        """
        Execute the graph
        """
        # first ensure the block's processing graph has been verified,
        # if not, verify and schedule the nodes
        if not self._verified:
            executable = self.verify()
            if executable != BcipEnums.SUCCESS:
                return executable
            
        # iterate over all the nodes and execute the kernel
        for n in self._nodes:
            sts = n.kernel.execute()
            if sts != BcipEnums.SUCCESS:
                print("Node {} failed with status {}".format(n.kernel.name,sts))
                return sts
        
        return BcipEnums.SUCCESS
            
    @classmethod
    def create(cls,sess):
        """
        Generic factory method for a graph
        """
        graph = cls(sess)
        sess.add_graph(graph)
        
        return graph<|MERGE_RESOLUTION|>--- conflicted
+++ resolved
@@ -170,17 +170,11 @@
 
             # TODO: need to more robustly identify the correct initialization output
             # may require modification of the node/parameter data structures.
-<<<<<<< HEAD
-            if producer._init_outA != None: # TODO init data may come from other node outputs
-                if hasattr(n, "_init_inB") and n._init_inA != None: # TODO add some error checking here - check if both are not None?
-=======
-
             if producer._init_outA != None: # TODO init data may come from other node outputs
                 if hasattr(n, "_init_inB") and n._init_inA != None:
                     if n._init_inB != None and n._init_inA != None:
                         return BcipEnums.INVALID_GRAPH
                     
->>>>>>> 822c9053
                     n._init_inB = producer._init_outA
                 
                 if (not hasattr(n, "_init_inB")) and n._init_inA != None:
@@ -191,14 +185,6 @@
             else:
                 init_data = Tensor.create_virtual(sess=self._sess) # TODO determine if this would ever not be a tensor
                 producer._init_outA = init_data
-<<<<<<< HEAD
-                if hasattr(n, "_init_inB") and n._init_inA != None: # TODO error/invalid handle?
-                    n._init_inB = init_data
-                else:
-                    n._init_inA = init_data
-
-            # recurse process on up-stream nodes
-=======
                 if hasattr(n, "_init_inB") and n._init_inA != None:
                     if n._init_inB != None:
                         return BcipEnums.INVALID_GRAPH
@@ -207,17 +193,10 @@
                     n._init_inA = init_data
             
              # recurse process on up-stream nodes
->>>>>>> 822c9053
             if producer._init_inA == None:
                 sts = self.fill_initialization_links(self, producer, edges)
                 if sts != BcipEnums.SUCCESS:
                     return BcipEnums.INVALID_GRAPH
-<<<<<<< HEAD
-            else: # this is unnecessary
-                pass 
-=======
-
->>>>>>> 822c9053
         
         return BcipEnums.SUCCESS
 
