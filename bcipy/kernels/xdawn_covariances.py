from ..core import BcipEnums
from ..kernel import Kernel
from ..graph import Node, Parameter
from ..containers import Tensor

from pyriemann.estimation import XdawnCovariances
import numpy as np

class XDawnCovarianceKernel(Kernel):
    """
    Kernel to estimate special form covariance matrices for ERP combined with Xdawn
    
    Parameters
    ----------
    inA : Tensor 
        Input data
    outA : Tensor 
        Output data
    initialization_data : Tensor 
        Data to initialize the estimator with (n_trials, n_channels, n_samples)
    labels : Tensor 
        Class labels for initialization data
    nfilter : int, default=4
        Number of Xdawn filters per class.
    applyfilters : bool, default=True
        If true, spatial filter are applied to the prototypes and the signals. If False, filters are applied only to the ERP prototypes allowing for a better generalization across subject and session at the expense of dimensionality increase. In that case, the estimation is similar to pyriemann.estimation.ERPCovariances with svd=nfilter but with more compact prototype reduction.
    classeslist of int | None, default=None
        list of classes to take into account for prototype estimation. If None, all classes will be accounted.
    estimatorstring, default=’scm’
        Covariance matrix estimator, see pyriemann.utils.covariance.covariances().
    xdawn_estimatorstring, default=’scm’
        Covariance matrix estimator for Xdawn spatial filtering. Should be regularized using ‘lwf’ or ‘oas’, see pyriemann.utils.covariance.covariances().
    baseline_covarray, shape (n_chan, n_chan) | None, default=None
        Baseline covariance for Xdawn spatial filtering, see pyriemann.spatialfilters.Xdawn

    Examples
    --------
    """


    def __init__(self, graph, inA, outA, initialization_data=None, labels=None, num_filters=4, applyfilters=True, 
                 classes=None, estimator='scm', xdawn_estimator='scm', baseline_cov=None):
        """
        Constructor for the XDawnCovarianceKernel class
        """
        super().__init__("XDawnCovarianceKernel", BcipEnums.INIT_FROM_DATA, graph)
        self.inputs = [inA]
        self.outputs = [outA]

        if initialization_data is not None:
            self.init_inputs = [initialization_data]
            
        if labels is not None:
            self.init_input_labels = labels

        self._itialized = False
        self._xdawn_estimator = XdawnCovariances(num_filters, applyfilters, classes, estimator, xdawn_estimator, baseline_cov)

    def _initialize(self, init_inputs, init_outputs, labels):
        """
        Initialize the internal state of the kernel. Fit the xdawn_estimator classifier, etc.
        """

        init_in = init_inputs[0]
        init_out = init_outputs[0]
        
        # check if the initialization data is in a Tensor, if not convert it
        if init_in.bcip_type != BcipEnums.TENSOR:
            init_in = init_in.to_tensor()
 
        # check if the labels are in a tensor
        if labels.bcip_type != BcipEnums.TENSOR:
<<<<<<< HEAD
            labels = self.init_input_labels.to_tensor()

        if len(labels.shape) == 2:
            y = np.squeeze(labels.data)
        else:
            y = labels.data
            
        try:
            self._xdawn_estimator.fit(init_in.data, y)
        except Exception as e:
            print("XDawnCovarianceKernel could not be properly fitted. Please check the shape of your initialization data and labels. See the following exception:")
            print(e)
            sts = BcipEnums.INITIALIZATION_FAILURE
=======
            labels = labels.to_tensor()

        self._xdawn_estimator.fit(init_in.data, np.squeeze(labels.data))
>>>>>>> 10512498
        
        if init_in is not None and init_out is not None:
            # update the init output shape as needed
            n_classes = np.unique(np.squeeze(labels.data)).shape[0]
            Nt = init_in.shape[0]
            Nc = self._xdawn_estimator.nfilter*(n_classes**2)
            if init_out.shape != (Nt,Nc,Nc):
                init_out.shape = (Nt,Nc,Nc)
            # process the initialization data
            self._process_data(init_inputs, init_outputs)

    def _process_data(self, inputs, outputs):
        """
        Process input data according to outlined kernel function

        Parameters
        ----------
        input_data : Tensor
            Input data to be processed
        output_data : Tensor
            Output data to be processed

        Returns
        -------
        sts : BcipEnums
            Status of the processing
        """
        input_data = inputs[0].data

        if len(inputs[0].shape) == 2:
            input_data = input_data[np.newaxis, :, :] # input must be 3D
        
        outputs[0].data = self._xdawn_estimator.transform(input_data.data)
        
    @classmethod
    def add_xdawn_covariance_node(cls, graph, inA, outA, initialization_data=None, labels=None,
                                  num_filters=4, applyfilters=True, classes=None, 
                                  estimator='scm', xdawn_estimator='scm', baseline_cov=None):
        """
        Factory method to create xdawn_covariance kernel, add it to a node, and add the node to the specified graph.

        Parameters
        ----------

        graph : Graph
            Graph to add the node to
        inA : Tensor 
            Input data
        outA : Tensor 
            Output data
        initialization_data : Tensor 
            Data to initialize the estimator with (n_trials, n_channels, n_samples)
        labels : Tensor 
            Class labels for initialization data
        nfilter : int, default=4
            Number of Xdawn filters per class.
        applyfilters : bool, default=True
            If true, spatial filter are applied to the prototypes and the signals. If False, filters are applied only to the ERP prototypes allowing for a better generalization across subject and session at the expense of dimensionality increase. In that case, the estimation is similar to pyriemann.estimation.ERPCovariances with svd=nfilter but with more compact prototype reduction.
        classeslist of int | None, default=None
            list of classes to take into account for prototype estimation. If None, all classes will be accounted.
        estimatorstring, default=’scm’
            Covariance matrix estimator, see pyriemann.utils.covariance.covariances().
        xdawn_estimatorstring, default=’scm’
            Covariance matrix estimator for Xdawn spatial filtering. Should be regularized using ‘lwf’ or ‘oas’, see pyriemann.utils.covariance.covariances().
        baseline_covarray, shape (n_chan, n_chan) | None, default=None
            Baseline covariance for Xdawn spatial filtering, see pyriemann.spatialfilters.Xdawn
        
        Returns
        -------
        node : Node
            Node containing the kernel
        """
        kernel = cls(graph, inA, outA, initialization_data, labels, num_filters,
                     applyfilters, classes, estimator, xdawn_estimator, baseline_cov)
        
        params = (Parameter(inA,BcipEnums.INPUT),
                  Parameter(outA,BcipEnums.OUTPUT)
                  )

        node = Node(graph, kernel, params)

        graph.add_node(node)

        return node
<|MERGE_RESOLUTION|>--- conflicted
+++ resolved
@@ -70,25 +70,9 @@
  
         # check if the labels are in a tensor
         if labels.bcip_type != BcipEnums.TENSOR:
-<<<<<<< HEAD
-            labels = self.init_input_labels.to_tensor()
-
-        if len(labels.shape) == 2:
-            y = np.squeeze(labels.data)
-        else:
-            y = labels.data
-            
-        try:
-            self._xdawn_estimator.fit(init_in.data, y)
-        except Exception as e:
-            print("XDawnCovarianceKernel could not be properly fitted. Please check the shape of your initialization data and labels. See the following exception:")
-            print(e)
-            sts = BcipEnums.INITIALIZATION_FAILURE
-=======
             labels = labels.to_tensor()
 
         self._xdawn_estimator.fit(init_in.data, np.squeeze(labels.data))
->>>>>>> 10512498
         
         if init_in is not None and init_out is not None:
             # update the init output shape as needed
