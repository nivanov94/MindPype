--- conflicted
+++ resolved
@@ -1,180 +1,166 @@
-from ..core import BCIP, BcipEnums
-from ..kernel import Kernel
-from ..graph import Node, Parameter
-from .kernel_utils import extract_init_inputs
-
-import numpy as np
-
-class FeatureNormalizationKernel(Kernel):
-    """
-    Normalizes the values within a feature vector
-
-    Parameters
-    ----------
-    graph : Graph 
-        Graph that the kernel should be added to
-
-    inA : Tensor 
-        Input trial data
-
-    outA : Tensor 
-        Extracted trial data
-    
-    initialization_data : Tensor
-        Initialization data to train the classifier (n_trials, n_channels, n_samples)
-    
-    labels : Tensor
-        Labels corresponding to initialization data class labels (n_trials, )
-
-    method : {'min-max', 'mean-norm', 'zscore-norm'}
-        Feature normalization method
-
-    axis : int, default = 1
-        Axis along which to apply the filter
-    """
-    
-    def __init__(self,graph,inA,outA, initialization_data, labels ,method,axis=1):
-        """
-        Kernal normalizes features for classification
-        """
-        super().__init__('FeatureNormalization',BcipEnums.INIT_FROM_DATA,graph)
-        self.inputs = [inA]
-        self.outputs = [outA]
-        self._method = method
-        self._axis = axis
-        self._translate = 0
-        self._scale = 1
-
-        if initialization_data is not None:
-            self.init_inputs = [initialization_data]
-
-        if labels is not None:
-            self.init_input_labels = labels
-
-
-    def _initialize(self, init_inputs, init_outputs, labels):
-        """
-        Calculate the normalization parameters using the setup data
-        """
-        # get the initialization input
-        init_in = init_inputs[0]
-        X = extract_init_inputs(init_in)
-        
-        if self._method == 'min-max':
-            self._translate = np.min(X,axis=self._axis)
-            self._scale = np.max(X,axis=self._axis) - np.min(X,axis=self._axis)
-        
-        elif self._method == 'mean-norm':
-            self._translate = np.mean(X,axis=self._axis) #changed from init_axis, confirm it should be self._axis 
-            self._scale = np.max(X,axis=self._axis) - np.min(X,axis=self._axis)
-        
-        elif self._method == 'zscore-norm':
-            self._translate = np.mean(X,axis=self._axis)
-            self._scale = np.std(X,axis=self._axis)
-        
-        # process initialization data
-        init_out = init_outputs[0]
-        if sts == BcipEnums.SUCCESS and init_out is not None:
-            # adjust the shape of init output tensor, as needed
-            if init_out.virtual:
-                init_out.shape = init_in.shape
-
-            self._process_data(init_inputs, init_outputs)
-
-    
-    def _verify(self):
-        """
-        Verify the inputs and outputs are appropriately sized and typed
-        """
-        
-        inA = self.inputs[0]
-        outA = self.outputs[0]
-
-        # first ensure the input and output are tensors
-        if (inA.bcip_type != BcipEnums.TENSOR or
-            outA.bcip_type != BcipEnums.TENSOR):
-                raise TypeError('FeatureNormalization kernel requires Tensor inputs and outputs')
-        
-        if self._method not in ('min-max','mean-norm','zscore-norm'):
-            raise ValueError('FeatureNormalization kernel: Invalid method: {}'.format(self._method))
-        
-        Nd = inA.shape
-        if (self._axis < -len(Nd) or self._axis >= len(Nd)):
-            raise ValueError('FeatureNormalization kernel: axis must be within rank of input tensor')
-
-        # if the output is a virtual tensor and dimensionless, 
-        # add the dimensions now
-        if (outA.virtual and len(outA.shape) == 0):
-            outA.shape = inA.shape
-        
-        # check output shape
-        if outA.shape != inA.shape:
-            raise ValueError('FeatureNormalization kernel: output shape must match input shape')
-  
-<<<<<<< HEAD
-        return BcipEnums.SUCCESS
-
-    def _process_data(self, inA, outA):
-        """
-        Normalize the data
-        """
-        try:
-            outA.data = (inA.data - self._translate) / self._scale
-            return BcipEnums.SUCCESS
-        except:
-            return BcipEnums.EXE_FAILURE
-=======
-    def _process_data(self, inputs, outputs):
-        outputs[0].data = (inputs[0].data - self._translate) / self._scale
->>>>>>> 10512498
-
-    @classmethod
-    def add_feature_normalization_node(cls,graph,inA,outA,
-                                       init_data=None,labels=None,method='zscore-norm', axis=1):
-        """
-        Factory method to create a feature normalization kernel
-
-        Parameters
-        ----------
-        graph : Graph
-            Graph that the kernel should be added to
-
-        inA : Tensor
-            Input trial data
-
-        outA : Tensor
-            Extracted trial data
-
-        init_data : Tensor, default = None
-            Initialization data
-
-        labels : Tensor, default = None
-            Initialization labels
-
-        method : {'min-max', 'mean-norm', 'zscore-norm'}
-            Feature normalization method
-
-        axis : int, default = 1
-            Axis along which to apply the filter
-
-        Returns
-        -------
-        node : Node
-            Node object that contains the kernel
-        """
-
-        # create the kernel object
-        k = cls(graph,inA,outA,method,axis)
-        
-        # create parameter objects for the input and output
-        params = (Parameter(inA,BcipEnums.INPUT),
-                  Parameter(outA,BcipEnums.OUTPUT))
-        
-        # add the kernel to a generic node object
-        node = Node(graph,k,params)
-        
-        # add the node to the graph
-        graph.add_node(node)
-        
-        return node
-    
+from ..core import BCIP, BcipEnums
+from ..kernel import Kernel
+from ..graph import Node, Parameter
+from .kernel_utils import extract_init_inputs
+
+import numpy as np
+
+class FeatureNormalizationKernel(Kernel):
+    """
+    Normalizes the values within a feature vector
+
+    Parameters
+    ----------
+    graph : Graph 
+        Graph that the kernel should be added to
+
+    inA : Tensor 
+        Input trial data
+
+    outA : Tensor 
+        Extracted trial data
+    
+    initialization_data : Tensor
+        Initialization data to train the classifier (n_trials, n_channels, n_samples)
+    
+    labels : Tensor
+        Labels corresponding to initialization data class labels (n_trials, )
+
+    method : {'min-max', 'mean-norm', 'zscore-norm'}
+        Feature normalization method
+
+    axis : int, default = 1
+        Axis along which to apply the filter
+    """
+    
+    def __init__(self,graph,inA,outA, initialization_data, labels ,method,axis=1):
+        """
+        Kernal normalizes features for classification
+        """
+        super().__init__('FeatureNormalization',BcipEnums.INIT_FROM_DATA,graph)
+        self.inputs = [inA]
+        self.outputs = [outA]
+        self._method = method
+        self._axis = axis
+        self._translate = 0
+        self._scale = 1
+
+        if initialization_data is not None:
+            self.init_inputs = [initialization_data]
+
+        if labels is not None:
+            self.init_input_labels = labels
+
+
+    def _initialize(self, init_inputs, init_outputs, labels):
+        """
+        Calculate the normalization parameters using the setup data
+        """
+        # get the initialization input
+        init_in = init_inputs[0]
+        X = extract_init_inputs(init_in)
+        
+        if self._method == 'min-max':
+            self._translate = np.min(X,axis=self._axis)
+            self._scale = np.max(X,axis=self._axis) - np.min(X,axis=self._axis)
+        
+        elif self._method == 'mean-norm':
+            self._translate = np.mean(X,axis=self._axis) #changed from init_axis, confirm it should be self._axis 
+            self._scale = np.max(X,axis=self._axis) - np.min(X,axis=self._axis)
+        
+        elif self._method == 'zscore-norm':
+            self._translate = np.mean(X,axis=self._axis)
+            self._scale = np.std(X,axis=self._axis)
+        
+        # process initialization data
+        init_out = init_outputs[0]
+        if init_out is not None:
+            # adjust the shape of init output tensor, as needed
+            if init_out.virtual:
+                init_out.shape = init_in.shape
+
+            self._process_data(init_inputs, init_outputs)
+
+    
+    def _verify(self):
+        """
+        Verify the inputs and outputs are appropriately sized and typed
+        """
+        
+        inA = self.inputs[0]
+        outA = self.outputs[0]
+
+        # first ensure the input and output are tensors
+        if (inA.bcip_type != BcipEnums.TENSOR or
+            outA.bcip_type != BcipEnums.TENSOR):
+                raise TypeError('FeatureNormalization kernel requires Tensor inputs and outputs')
+        
+        if self._method not in ('min-max','mean-norm','zscore-norm'):
+            raise ValueError('FeatureNormalization kernel: Invalid method: {}'.format(self._method))
+        
+        Nd = inA.shape
+        if (self._axis < -len(Nd) or self._axis >= len(Nd)):
+            raise ValueError('FeatureNormalization kernel: axis must be within rank of input tensor')
+
+        # if the output is a virtual tensor and dimensionless, 
+        # add the dimensions now
+        if (outA.virtual and len(outA.shape) == 0):
+            outA.shape = inA.shape
+        
+        # check output shape
+        if outA.shape != inA.shape:
+            raise ValueError('FeatureNormalization kernel: output shape must match input shape')
+  
+    def _process_data(self, inputs, outputs):
+        outputs[0].data = (inputs[0].data - self._translate) / self._scale
+
+    @classmethod
+    def add_feature_normalization_node(cls,graph,inA,outA,
+                                       init_data=None,labels=None,method='zscore-norm', axis=1):
+        """
+        Factory method to create a feature normalization kernel
+
+        Parameters
+        ----------
+        graph : Graph
+            Graph that the kernel should be added to
+
+        inA : Tensor
+            Input trial data
+
+        outA : Tensor
+            Extracted trial data
+
+        init_data : Tensor, default = None
+            Initialization data
+
+        labels : Tensor, default = None
+            Initialization labels
+
+        method : {'min-max', 'mean-norm', 'zscore-norm'}
+            Feature normalization method
+
+        axis : int, default = 1
+            Axis along which to apply the filter
+
+        Returns
+        -------
+        node : Node
+            Node object that contains the kernel
+        """
+
+        # create the kernel object
+        k = cls(graph,inA,outA,method,axis)
+        
+        # create parameter objects for the input and output
+        params = (Parameter(inA,BcipEnums.INPUT),
+                  Parameter(outA,BcipEnums.OUTPUT))
+        
+        # add the kernel to a generic node object
+        node = Node(graph,k,params)
+        
+        # add the node to the graph
+        graph.add_node(node)
+        
+        return node
+    