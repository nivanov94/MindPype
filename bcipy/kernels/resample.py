--- conflicted
+++ resolved
@@ -49,35 +49,9 @@
 
             self._process_data(init_inputs, init_outputs)
 
-<<<<<<< HEAD
-        d_in = self.inputs[0]
-        d_out = self.outputs[0]
-        
-        # input and output must be a tensor 
-        if (d_in.bcip_type != BcipEnums.TENSOR or
-            d_out.bcip_type != BcipEnums.TENSOR):
-            return BcipEnums.INVALID_PARAMETERS
-        
-        if self._axis >= len(d_in.shape) or self._axis < -len(d_in.shape):
-            return BcipEnums.INVALID_PARAMETERS
-        
-        # if output is virtual, set the dimensions
-        output_shape = list(d_in.shape)
-        output_shape[self._axis] = int(output_shape[self._axis] * self._factor)
-        output_shape = tuple(output_shape)
-        if d_out.virtual and len(d_out.shape) == 0:
-            d_out.shape = output_shape
-      
-        if d_out.shape != output_shape:
-            return BcipEnums.INVALID_PARAMETERS
-        
-        return BcipEnums.SUCCESS
-        
-=======
             if axis_adjusted:
                 self._axis -= 1
     
->>>>>>> 10512498
 
     def _process_data(self, inputs, outputs):
         """
