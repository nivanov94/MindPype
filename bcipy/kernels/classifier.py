--- conflicted
+++ resolved
@@ -53,14 +53,7 @@
             self.init_input_labels = labels
 
 
-<<<<<<< HEAD
-    def initialize(self):
-        """
-        Initialize the classifier with the provided data   
-        """
-=======
     def _initialize(self, init_inputs, init_outputs, labels):
->>>>>>> 10512498
 
         # check that the input init data is in the correct type
         init_in = init_inputs[0]
@@ -133,67 +126,6 @@
              not callable(self._classifier._classifier.predict_proba))):
             raise Exception('Classifier does not have a predict_proba method')
 
-<<<<<<< HEAD
-        for i_o, d_out in enumerate(self.outputs):
-            if d_out is not None: # skip optional outputs not used
-                # output must be scalar or tensor
-                accepted_output_types = (BcipEnums.SCALAR, BcipEnums.TENSOR)
-                if d_out.bcip_type not in accepted_output_types:
-                    return BcipEnums.INVALID_PARAMETERS
-        
-                # verify input and output dimensions
-                if d_in.bcip_type == BcipEnums.TENSOR:
-                    if len(input_sz) == 1:
-                        # single trial/sample mode
-                        if d_out.bcip_type == BcipEnums.TENSOR:
-                            if i_o == 0:
-                                # predicted label output
-                                output_sz = (1,)
-                            else:
-                                # probability output
-                                output_sz = (1, self._classifier.n_classes)
-                
-                    elif len(input_sz) == 2:
-                        #single trial or multi-trial batch mode
-                        if d_out.bcip_type == BcipEnums.TENSOR:
-                            if i_o == 0:
-                                # predicted label output
-                                output_sz = (input_sz[0],)
-                            else:
-                                # probability output
-                                output_sz = (input_sz[0], self._classifier.n_classes)
-
-                    elif (d_out.bcip_type == BcipEnums.SCALAR and
-                          input_sz[0] != 1):
-                        return BcipEnums.INVALID_PARAMETERS
-                else:
-                    # input is an array
-                    if (d_out.bcip_type == BcipEnums.SCALAR):
-                        return BcipEnums.INVALID_PARAMETERS
-
-                    # check elements are correct shape
-                    if len(input_sz) == 2:
-                        if i_o == 0:
-                            # predicted label output
-                            output_sz = (d_in.capacity,)
-                        else:
-                            # probability output
-                            output_sz = (d_in.capacity, self._classifier.n_classes)
-                    else:
-                        return BcipEnums.INVALID_PARAMETERS
-
-                if d_out.bcip_type == BcipEnums.TENSOR:
-                    if d_out.virtual and len(d_out.shape) == 0:
-                        d_out.shape = output_sz
-
-                    if d_out.shape != output_sz:
-                        warnings.warn("Output {} shape {} does not match expected shape {}".format(i_o, d_out.shape, output_sz))
-                        return BcipEnums.INVALID_PARAMETERS
-
-        return BcipEnums.SUCCESS
-        
-=======
->>>>>>> 10512498
 
     def _process_data(self, inputs, outputs):
         """
