from ..core import BcipEnums
from ..kernel import Kernel
from ..graph import Node, Parameter

import numpy as np

class PadKernel(Kernel):
    """
    Kernel to conduct padding on data

    Parameters
    ----------
    graph : Graph 
        Graph that the kernel should be added to
    
    inA : Tensor
        Input trial data (n_channels, n_samples) or (n_trials, n_channels, n_samples)

    outA : Tensor
        Output trial data (n_channels, n_samples) or (n_trials, n_channels, n_samples)
    
    """

    def __init__(self, graph, inA, outA, pad_width = None, mode = 'constant', stat_length = None, constant_values = 0, end_values = 0, reflect_type = 'even', **kwargs):
        """
        Constructor for the PadKernel class
        """
        super().__init__('BaselineCorrection', BcipEnums.INIT_FROM_NONE, graph)
        self.inputs = [inA]
        self.outputs = [outA]
        
        self._pad_width = pad_width
        self._mode = mode
        self._stat_length = stat_length
        self._constant_values = constant_values
        self._end_values = end_values
        self._reflect_type = reflect_type

        self._kwargs_dict = kwargs
<<<<<<< HEAD

    def verify(self):
        """
        Verify the inputs and outputs are appropriately sized
        """
        
        inA = self.inputs[0]
        outA = self.outputs[0]

        # inA and outA must be a tensor
        for param in (inA, outA):
            if param.bcip_type != BcipEnums.TENSOR:
                return BcipEnums.INVALID_PARAMETERS
    
        
        # check the output dimensions are valid
        if self.outputs[0].virtual and len(self.outputs[0].shape) == 0:
            test_output = Tensor.create_virtual(self.session)
            self._process_data(self.inputs[0], test_output)
            self.outputs[0].shape = test_output.shape

        if outA.shape != test_output.shape:
            return BcipEnums.INVALID_PARAMETERS

        return BcipEnums.SUCCESS


    def initialize(self):
        """
        Initialize the kernel
        """
        sts = BcipEnums.SUCCESS

        init_in = self.init_inputs[0]
        init_labels = self.init_input_labels
    
        init_out = self.init_outputs[0]


        if init_out is not None and (init_in is not None and init_in.shape != ()):

            params_adjusted = False

            # check if there's an additional dimension for init
            if len(init_in.shape) != len(self.inputs[0].shape):
                params_adjusted = True
                orig_pad_width = self._pad_width
                
                # Modify the pad width to account for the additional dimension
                if isinstance(self._pad_width, int):
                    self._pad_width = ((0,0),) + ((self._pad_width, self._pad_width),) * len(self.inputs[0].shape)
                
                elif isinstance(self._pad_width[0], int):
                    self._pad_width = ((0,0),) + ((self._pad_width[0],self._pad_width[1]),) * len(self.inputs[0].shape)
                    
                else:
                    self._pad_width = ((0,0),) + tuple([tuple(pad) for pad in self._pad_width])

                
            sts = self._process_data(init_in, init_out)
            
            if params_adjusted:
                self._pad_width = orig_pad_width
            
            # pass on labels
            self.copy_init_labels_to_output()
        
        return sts

    def execute(self):
        """
        Execute the kernel
        """
        return self._process_data(self.inputs[0], self.outputs[0])
        
=======
        
    def _initialize(self, init_inputs, init_outputs, labels):

        init_in = init_inputs[0]
        init_out = init_outputs[0]

        if init_out is not None and (init_in is not None and init_in.shape != ()):
            # TODO need to correct padding dimensions for potentially differently shaped init inputs
            self._process_data(init_inputs, init_outputs)
>>>>>>> 10512498

    def _process_data(self, inputs, outputs):
        """
        Process the data
        """
        inp = inputs[0]
        # TODO: make this more efficient/reduce code duplication
        if self._mode in ('maximum', 'mean', 'median', 'minimum'):
            out_data = np.pad(inp.data, self._pad_width, self._mode, stat_length = self._stat_length)
        elif self._mode in ('constant'):
            out_data = np.pad(inp.data, self._pad_width, self._mode, constant_values = self._constant_values)
        elif self._mode in ('linear_ramp'):
            out_data = np.pad(inp.data, self._pad_width, self._mode, end_values = self._end_values)
        elif self._mode in ('reflect', 'symmetric'):
            out_data = np.pad(inp.data, self._pad_width, self._mode, reflect_type = self._reflect_type)
        elif self._mode in ('wrap', 'empty', 'edge'):
            out_data = np.pad(inp.data, self._pad_width, self._mode)
        else:
            out_data = np.pad(inp.data, self._pad_width, self._mode, **self._kwargs_dict)

        outputs[0].data = out_data

        return BcipEnums.SUCCESS

    @classmethod
    def add_pad_node(cls, graph, inA, outA, pad_width = None, mode = 'constant', stat_length = None, constant_values = 0, end_values = 0, reflect_type = 'even', **kwargs):
        """
        Add a pad kernel to the graph

        Parameters
        ----------

        graph : Graph
            Graph that the kernel should be added to
        inA : Tensor
            Input trial data (n_channels, n_samples) or (n_trials, n_channels, n_samples)
        outA : Tensor
            Output trial data (n_channels, n_samples) or (n_trials, n_channels, n_samples)
        pad_width : int or sequence of ints, optional
            Number of values padded to the edges of each axis. ((before_1, after_1), ... (before_N, after_N)) unique pad widths for each axis. ((before, after),) yields same before and after pad for each axis. (pad,) or int is a shortcut for before = after = pad width for all axes. Default is None, in which case no padding is added.
        mode : str or function, optional
            One of the following string values or a user supplied function.
            'constant' (default)
                Pads with a constant value.
            'edge'
                Pads with the edge values of array.
            'linear_ramp'
                Pads with the linear ramp between end_value and the array edge value.
            'maximum'
                Pads with the maximum value of all or part of the vector along each axis.
            'mean'
                Pads with the mean value of all or part of the vector along each axis.
            'median'
                Pads with the median value of all or part of the vector along each axis.
            'minimum'
                Pads with the minimum value of all or part of the vector along each axis.                                                                   
            'reflect'
                Pads with the reflection of the vector mirrored on the first and last values of the vector along each axis.
            'symmetric'
                Pads with the reflection of the vector mirrored along the edge of the array.                            
            'wrap'                                                                              
                Pads with the wrap of the vector along the axis. The first values are used to pad the end and the end values are used to pad the beginning.                                         
            'empty'
                Pads with undefined values.
            <function>                              
                Padding function, see Notes in numpy.pad documentation, linked `here <https://numpy.org/doc/stable/reference/generated/numpy.pad.html#numpy.pad>` _ .           
        stat_length : sequence or int, optional
            Number of values at edge of each axis except the concatenation axis from which the median/mean is calculated. Default is None.
        constant_values : sequence or int, optional
            Used in 'constant'. The values to set the padded values for each axis. Default is 0.
        end_values : sequence or int, optional
            Used in 'linear_ramp'. The values used for the ending value of the linear_ramp and that will form the edge of the padded array. Default is 0.
        reflect_type : str, optional
            Used in 'reflect' and 'symmetric'. The 'reflect' type is the default which reflects the values at the edge of the array. The 'symmetric' type extends the array in both directions with the reflection of the array on the nearest edge. Default is 'even'.
        kwargs : dict, optional
            Keyword arguments for other modes. See Notes linked above.
        
        Returns
        -------
        node : Node
            Node that was added to the graph containing the kernel and parameters            
        """

        k = cls(graph, inA, outA, pad_width, 
                mode, stat_length, constant_values, 
                end_values, reflect_type, **kwargs)
        
        # create parameter objects for the input and output
        params = (Parameter(inA,BcipEnums.INPUT),
                  Parameter(outA,BcipEnums.OUTPUT))
        
        # add the kernel to a generic node object
        node = Node(graph,k,params)
        
        # add the node to the graph
        graph.add_node(node)
        
        return node<|MERGE_RESOLUTION|>--- conflicted
+++ resolved
@@ -37,45 +37,10 @@
         self._reflect_type = reflect_type
 
         self._kwargs_dict = kwargs
-<<<<<<< HEAD
 
-    def verify(self):
-        """
-        Verify the inputs and outputs are appropriately sized
-        """
-        
-        inA = self.inputs[0]
-        outA = self.outputs[0]
-
-        # inA and outA must be a tensor
-        for param in (inA, outA):
-            if param.bcip_type != BcipEnums.TENSOR:
-                return BcipEnums.INVALID_PARAMETERS
-    
-        
-        # check the output dimensions are valid
-        if self.outputs[0].virtual and len(self.outputs[0].shape) == 0:
-            test_output = Tensor.create_virtual(self.session)
-            self._process_data(self.inputs[0], test_output)
-            self.outputs[0].shape = test_output.shape
-
-        if outA.shape != test_output.shape:
-            return BcipEnums.INVALID_PARAMETERS
-
-        return BcipEnums.SUCCESS
-
-
-    def initialize(self):
-        """
-        Initialize the kernel
-        """
-        sts = BcipEnums.SUCCESS
-
-        init_in = self.init_inputs[0]
-        init_labels = self.init_input_labels
-    
-        init_out = self.init_outputs[0]
-
+    def _initialize(self, init_inputs, init_outputs, labels):
+        init_in = init_inputs[0]
+        init_out = init_outputs[0]
 
         if init_out is not None and (init_in is not None and init_in.shape != ()):
 
@@ -97,38 +62,14 @@
                     self._pad_width = ((0,0),) + tuple([tuple(pad) for pad in self._pad_width])
 
                 
-            sts = self._process_data(init_in, init_out)
+            self._process_data(init_in, init_out)
             
             if params_adjusted:
                 self._pad_width = orig_pad_width
             
-            # pass on labels
-            self.copy_init_labels_to_output()
+
         
-        return sts
-
-    def execute(self):
-        """
-        Execute the kernel
-        """
-        return self._process_data(self.inputs[0], self.outputs[0])
-        
-=======
-        
-    def _initialize(self, init_inputs, init_outputs, labels):
-
-        init_in = init_inputs[0]
-        init_out = init_outputs[0]
-
-        if init_out is not None and (init_in is not None and init_in.shape != ()):
-            # TODO need to correct padding dimensions for potentially differently shaped init inputs
-            self._process_data(init_inputs, init_outputs)
->>>>>>> 10512498
-
     def _process_data(self, inputs, outputs):
-        """
-        Process the data
-        """
         inp = inputs[0]
         # TODO: make this more efficient/reduce code duplication
         if self._mode in ('maximum', 'mean', 'median', 'minimum'):
@@ -145,8 +86,6 @@
             out_data = np.pad(inp.data, self._pad_width, self._mode, **self._kwargs_dict)
 
         outputs[0].data = out_data
-
-        return BcipEnums.SUCCESS
 
     @classmethod
     def add_pad_node(cls, graph, inA, outA, pad_width = None, mode = 'constant', stat_length = None, constant_values = 0, end_values = 0, reflect_type = 'even', **kwargs):
