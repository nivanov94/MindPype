--- conflicted
+++ resolved
@@ -26,10 +26,7 @@
         super().__init__('BaselineCorrection', BcipEnums.INIT_FROM_NONE, graph)
         self.inputs = [inA]
         self.outputs = [outA]
-<<<<<<< HEAD
-=======
-        
->>>>>>> add9087f
+        
         self._pad_width = pad_width
         self._mode = mode
         self._stat_length = stat_length
@@ -38,49 +35,26 @@
         self._reflect_type = reflect_type
 
         self._kwargs_dict = kwargs
-<<<<<<< HEAD
-
-=======
-        
->>>>>>> add9087f
+
     def verify(self):
         """
         Verify the inputs and outputs are appropriately sized
         """
         
-<<<<<<< HEAD
-        # inA, inB, and outA must be a tensor
-        for param in (self.inputs[0], self.outputs[0]):
-            if param._bcip_type != BcipEnums.TENSOR:
+        inA = self.inputs[0]
+        outA = self.outputs[0]
+
+        # inA and outA must be a tensor
+        for param in (inA, outA):
+            if param.bcip_type != BcipEnums.TENSOR:
                 return BcipEnums.INVALID_PARAMETERS
     
-        
-        # check the input dimensions are valid
-        if  not 0 < len(self.inputs[0].shape):
-            return BcipEnums.INVALID_PARAMETERS
         
         # check the output dimensions are valid
         if self.outputs[0].virtual and len(self.outputs[0].shape) == 0:
             test_output = Tensor.create_virtual(self.session)
             self._process_data(self.inputs[0], test_output)
             self.outputs[0].shape = test_output.shape
-=======
-        inA = self.inputs[0]
-        outA = self.outputs[0]
-
-        # inA and outA must be a tensor
-        for param in (inA, outA):
-            if param.bcip_type != BcipEnums.TENSOR:
-                return BcipEnums.INVALID_PARAMETERS
-    
-        
-        # check the output dimensions are valid
-        test_output = Tensor.create_virtual(self.session)
-        self._process_data(inA, test_output)
-
-        if outA.virtual and len(self._outA.shape) == 0:
-            self._outA.shape = test_output.shape
->>>>>>> add9087f
 
         if outA.shape != test_output.shape:
             return BcipEnums.INVALID_PARAMETERS
@@ -92,7 +66,6 @@
         sts = BcipEnums.SUCCESS
 
         init_in = self.init_inputs[0]
-<<<<<<< HEAD
         init_labels = self.init_input_labels
     
         init_out = self.init_outputs[0]
@@ -120,15 +93,6 @@
             if params_adjusted:
                 self._pad_width = orig_pad_width
             
-=======
-        init_out = self.init_outputs[0]
-        labels = self.init_input_labels
-
-        if init_out is not None and (init_in is not None and init_in.shape != ()):
-            # TODO need to correct padding dimensions for potentially differently shaped init inputs
-            sts = self._process_data(init_in, init_out)
-
->>>>>>> add9087f
             # pass on labels
             self.copy_init_labels_to_output()
         
@@ -138,6 +102,7 @@
         """
         Execute the kernel
         """
+        return self._process_data(self.inputs[0], self.outputs[0])
         return self._process_data(self.inputs[0], self.outputs[0])
     
 
