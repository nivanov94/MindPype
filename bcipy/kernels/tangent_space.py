--- conflicted
+++ resolved
@@ -54,26 +54,12 @@
             raise TypeError("Tangent Space Kernel: Initialization input must be a Tensor")
 
         # fit the tangent space
-<<<<<<< HEAD
-        if sts == BcipEnums.SUCCESS:
-            try:
-                self._tangent_space = TangentSpace()
-                # add regularization
-                r = 0.0
-                d_in = (1-r)*init_in.data + r*np.eye(init_in.shape[1])
-                d_in = Tensor.create_from_data(self.session, d_in.shape, d_in)
-                self._tangent_space = self._tangent_space.fit(d_in.data, 
-                                                              sample_weight=self._sample_weight)
-            except:
-                sts = BcipEnums.INITIALIZATION_FAILURE
-=======
         self._tangent_space = TangentSpace()
         # add regularization
         r = 0.001 # TODO make this a parameter
         init_in.data = (1-r)*init_in.data + r*np.eye(init_in.shape[1])
         self._tangent_space = self._tangent_space.fit(init_in.data, 
                                                       sample_weight=self._sample_weight)
->>>>>>> 10512498
         
         # compute init output
         if init_in is not None and init_out is not None:
@@ -82,11 +68,7 @@
             if init_out.virtual:
                 init_out.shape = (Nt, Nc*(Nc+1)//2)
             
-<<<<<<< HEAD
-            sts = self._process_data(d_in, init_out)
-=======
             self._process_data(init_inputs, init_outputs)
->>>>>>> 10512498
 
     def _process_data(self, inputs, outputs):
         """
