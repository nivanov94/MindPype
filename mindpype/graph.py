--- conflicted
+++ resolved
@@ -585,14 +585,6 @@
                 n.initialize()
 
             predictions = np.zeros((test_labels.shape[0],))
-<<<<<<< HEAD
-            for i_t in range(test_labels.shape[0]):
-                # set the test data input for the ingestion nodes
-                for n in init_data_nodes:
-                    k_input = n.kernel.get_parameter(0, 'main', MPEnums.INPUT)
-                    k_input.data = test_data.data[i_t]
-=======
->>>>>>> 990d729f
 
             # determine if the inputs are batched or individual samples
             if len(init_data_nodes[0].kernel.inputs[0].shape) == len(test_data.shape):
@@ -763,17 +755,11 @@
         super().__init__(MPEnums.NODE, sess)
 
         self.kernel = kernel
-<<<<<<< HEAD
-        self._params = params
+        self.params = params
+
         self._graph = graph
 
-=======
-        self.params = params
-
-        self._graph = graph
-
-
->>>>>>> 990d729f
+
     def extract_inputs(self):
         """
         Return a list of all the node's inputs
@@ -841,7 +827,7 @@
         """
         return self.kernel.initialize()
     
-    def _update(self):
+    def update(self):
         """
         Update the kernel function for execution
         """
@@ -927,42 +913,6 @@
         self._phony_init_data = None
         self._phony_init_labels = None
 
-<<<<<<< HEAD
-=======
-
-    @property
-    def init_data(self):
-        """
-        Getter for init_data property
-
-        Return
-        ------
-        Data object stored within the Edge object
-
-        Return Type
-        -----------
-        Data object
-        """
-
-        return self._init_data
-
-    @property
-    def init_labels(self):
-        """
-        Getter for init_labels property
-
-        Return
-        ------
-        Data object stored within the Edge object
-
-        Return Type
-        -----------
-        Data object
-        """
-
-        return self._init_labels
->>>>>>> 990d729f
-
     def add_producer(self, producing_node):
         """
         Add a specified node as a producer to an Edge object
@@ -999,27 +949,6 @@
         """
         self.consumers.append(consuming_node)
 
-<<<<<<< HEAD
-=======
-    def add_data(self, data):
-        """
-        Add specified data to an Edge object
-
-        .. note:: Adds data object in place, does not return a new Edge object
-
-        Parameters
-        ----------
-        data : Tensor, Scalar, Array, Python Built-in Data Types
-            Data to be added to the referenced Edge object
-
-        Examples
-        --------
-        example_edge.add_data(example_data)
-
-        """
-        self.data = data
-
->>>>>>> 990d729f
     def insert_init_data(self):
         """
         Insert initialization data tensors into the graph that mirror the
