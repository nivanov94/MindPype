"""
Created on Mon Dec  2 12:00:43 2019

graph.py - Defines the graph object
"""

from .core import MPBase, MPEnums
from .containers import Tensor
import sys
import numpy as np
from sklearn.model_selection import StratifiedKFold
from sklearn.metrics import accuracy_score, f1_score, precision_score, recall_score, log_loss
import time

class Graph(MPBase):
    """
    This class represents the data processing flow graph, or
    processing pipelines. Individual nodes, or processing steps,
    are added to the graph to create the pipeline.

    Parameters
    ----------
    sess : Session Object
        Session where the graph will exist

    Attributes
    ----------
    _nodes : List of Node
        List of Node objects within the graph

    _verified : bool
        True is graph has been verified, false otherwise

    _sess : Session object
        Session where the Graph object exists

    _volatile_sources : List of Sources
        Data sources within this array will be polled/executed when
        the graph is executed.

    _volatile_outputs : List of data Outputs
        Data outputs within this array will push to external sources when
        the graph is executed.

    """

    def __init__(self, sess):
        """
        Constructor for the Graph object
        """

        super().__init__(MPEnums.GRAPH, sess)

        # private attributes
        self._nodes = []
        self._verified = False
        self._initialized = False
        self._sess = sess
        self._volatile_sources = []
        self._volatile_outputs = []
        self._edges = {}

        self._default_init_required = False
        self._default_init_data = None
        self._default_init_labels = None

    def add_node(self, node):
        """
        Append a node object to the list of nodes

        Parameters
        ----------
        node : Node object
            Adds the specified Node object to the referenced graph

        """
        self._verified = False
        self._initialized = False
        self._nodes.append(node)

    def set_default_init_data(self, data, labels):
        """
        Add default initialization data to the graph. If a node requires
        initialization data and it is not explicitly provided, this data
        will be used. It will be added as initialization data to any
        root nodes that ingest data from outside of the graph.
        Parameters
        ----------
        data : Tensor or Array
            Tensor or array containing the default initialization data
        labels : Tensor or Array
            Tensor or array containing the default initialization labels
        """
        self._verified = False
        self._initialized = False
        self._default_init_data = data
        self._default_init_labels = labels


    def verify(self):
        """
        Verify the processing graph is valid. This method orders the nodes
        for execution if the graph is valid
        """
        if self._verified:
            return

        # begin by scheduling the nodes in execution order
        self._schedule_nodes()

        # assign default initialization data to nodes that require it
        self._assign_default_init_data()

        # now all the nodes are in execution order create any
        # necessary initialization edges
        self._insert_init_edges()

        # insert phony edges for verification
        self._insert_phony_edges()

        # set phony inputs with random data for validation
        self._init_phony_edges()

        # finally, validate each node
        self._validate_nodes()

        # delete phony inputs and outputs
        self._delete_phony_edges()

        # Done, all nodes scheduled and verified!
        self._verified = True

        # cleanup any data used within verification that are no longer needed
        self.session.free_unreferenced_data()

    def _schedule_nodes(self):
        """
        Place the nodes of the graph in execution order
        """
        # first we'll create a set of edges representing data within the graph
        self._edges = {}  # keys: session_id of data obj, vals: edge object
        for n in self._nodes:
            # get a list of all the input objects to the node
            n_inputs = n.extract_inputs()
            n_outputs = n.extract_outputs()

            # add these inputs/outputs to edge objects
            for n_i in n_inputs:
                if n_i.session_id not in self._edges:
                    # no edge created for this input yet, so create a new one
                    self._edges[n_i.session_id] = Edge(n_i)
                    if n_i.volatile:
                        self._volatile_sources.append(n_i)
                # now add the node the edge's list of consumers
                self._edges[n_i.session_id].add_consumer(n)

            for n_o in n_outputs:
                if n_o.session_id not in self._edges:
                    # no edge created for this output yet, so create a new one
                    self._edges[n_o.session_id] = Edge(n_o)

                    # add the node as a producer
                    self._edges[n_o.session_id].add_producer(n)
                    if n_o.volatile_out:
                        self._volatile_outputs.append(n_o)
                else:
                    # edge already created, must check that it has no other
                    # producer
                    if len(self._edges[n_o.session_id].producers) != 0:
                        # this is an invalid graph, each data object can only
                        # have a single producer
                        raise ValueError("Invalid graph, multiple " +
                                         "nodes write to single data object")
                    else:
                        # add the producer to the edge
                        self._edges[n_o.session_id].add_producer(n)
                        if (n_o.volatile_out and
                                n_o not in self._volatile_outputs):
                            self._volatile_outputs.append(n_o)

        # now determine which edges are ready to be consumed
        consumable_edges = {}
        for e_key in self._edges:
            if len(self._edges[e_key].producers) == 0:
                # these edges have no producing nodes, so they are inputs to
                # the graph and therefore can be consumed immediately
                consumable_edges[e_key] = self._edges[e_key]

        scheduled_nodes = 0
        total_nodes = len(self._nodes)

        while scheduled_nodes != total_nodes:
            nodes_added = 0
            # find the next node that has all its inputs ready to be consumed
            for node_index in range(scheduled_nodes, len(self._nodes)):
                n = self._nodes[node_index]
                n_inputs = n.extract_inputs()
                n_outputs = n.extract_outputs()
                consumable = True
                for n_i in n_inputs:
                    if not (n_i.session_id in consumable_edges):
                        # the inputs for this node must be produced by another
                        # node first, therefore this node cannot be scheduled
                        # yet
                        consumable = False

                if consumable:
                    # schedule this node
                    if scheduled_nodes != node_index:
                        # swap the nodes at these indices
                        tmp = self._nodes[scheduled_nodes]
                        self._nodes[scheduled_nodes] = self._nodes[node_index]
                        self._nodes[node_index] = tmp

                    # mark this node's outputs ready for consumption
                    for n_o in n_outputs:
                        consumable_edges[n_o.session_id] = self._edges[n_o.session_id]

                    nodes_added = nodes_added + 1

                    scheduled_nodes = scheduled_nodes + 1

            if nodes_added == 0:
                # invalid graph, cannot be scheduled
                raise ValueError("Invalid graph, nodes cannot be scheduled, " +
                                 "check connections between nodes.")

    def _insert_init_edges(self):
        """
        Insert initialization edges into the graph
        """
        init_required = False  # flag if any nodes in the graph require init
        init_links_missing = False  # flag if any init data will need to propagate through graph
        for n in self._nodes:
            # check for missing init data
            if n.kernel.init_style == MPEnums.INIT_FROM_DATA:
                init_required = True

                # check whether all init inputs have been provided by the user
                init_provided = True
                for n_ii in n.kernel.init_inputs:
                    if n_ii is None:
                        init_provided = False

                # if not provided, flag that graph will need initialization
                # data propagated through the graph
                if not init_provided:
                    init_links_missing = True

        # fill in all init data links
        if init_required and init_links_missing:
            # use the existing Edge objects to create init connections
            # mirroring the processing graph
            for e in self._edges:
                self._edges[e].insert_init_data()

    def _validate_nodes(self):
        """
        Validate each node within the graph individually
        """
        for n in self._nodes:
            try:
                n.verify()
            except Exception as e:
                additional_msg = f"Node: {n.kernel.name} failed verification. See traceback for details."
                if sys.version_info[:2] >= (3,11):
                    e.add_note(additional_msg)
                else:
                    # for older versions of Python, print a hint and raise the exception
                    # TODO may be useful to encapsulate these errors into a MindPype specific exception
                    pretty_msg = f"\n{'*'*len(additional_msg)}\n{additional_msg}\n{'*'*len(additional_msg)}\n"
                    print(pretty_msg)
                raise

    def _assign_default_init_data(self):
        """
        If default init data exists, add it to any root nodes
        that do not have any init data
        """
        if self._default_init_data is None:
            return

        for n in self._nodes:
            n_inputs = n.extract_inputs()
            root_data_node = False

            # check whether this node ingests data from outside the graph
            for index, n_i in enumerate(n_inputs):
                if len(self._edges[n_i.session_id].producers) == 0:
                    root_data_node = True
                    init_data_index = index
                    break

            if root_data_node:
                # copy the default init data to the node's init input
                n.kernel.init_inputs[init_data_index] = self._default_init_data
                if self._default_init_labels is not None:
                    n.kernel.init_input_labels = self._default_init_labels

    def _insert_phony_edges(self):
        """
        Add phony edges to the graph to be used during verification
        """
        for e_id in self._edges:
            e = self._edges[e_id]

            # check if the data is virtual
            if not e.data.virtual:
                # if not virtual, create a phony edge
                e.add_phony_data()

            # check if the edge has non-virtual init data
            if e.init_data is not None and not e.init_data.virtual:
                e.add_phony_init_data()

    def _init_phony_edges(self):
        """
        Initialize phony edges with random data for validation
        """
        for eid in self._edges:
            self._edges[eid].initialize_phony_data()

    def _delete_phony_edges(self):
        """
        Remove references to any phony edges so the
        data will be freed during garbage collection
        """
        for eid in self._edges:
            self._edges[eid].delete_phony_data()

    def initialize(self, default_init_data=None, default_init_labels=None):
        """
        Initialize each node within the graph for trial execution

        Parameters
        ----------
        default_init_dataA : Tensor, default = None
            If the graph has no initialization data, this
            tensor will be used to initialize the graph
        default_init_labels : Tensor, default = None
            If the graph has no initialization labels,
            this tensor will be used to initialize the graph

        """
        if default_init_data is not None:
            self.set_default_init_data(default_init_data, default_init_labels)

        if not self._verified:
            self.verify()

        # execute initialization for each node in the graph
        for n in self._nodes:
            try:
                n.initialize()
            except Exception as e:
                additional_msg = f"Node: {n.kernel.name} failed initialization. See traceback for details."
                if sys.version_info[:2] >= (3,11):
                    e.add_note(additional_msg)
                else:
                    # for older versions of Python, print a hint and raise the exception
                    # TODO may be useful to encapsulate these errors into a MindPype specific exception
                    pretty_msg = f"\n{'*'*len(additional_msg)}\n{additional_msg}\n{'*'*len(additional_msg)}\n"
                    print(pretty_msg)
                raise

        self._initialized = True
        self.session.free_unreferenced_data()

    def update(self):
        """
        Update each node within the graph for trial execution

        Parameters
        ----------
        default_init_dataA : Tensor, default = None
            If the graph has no initialization data, this
            tensor will be used to initialize the graph
        default_init_labels : Tensor, default = None
            If the graph has no initialization labels,
            this tensor will be used to initialize the graph

        """
        if not self._verified:
            self.verify()

        # execute initialization for each node in the graph
        for n in self._nodes:
            try:
                n.update()
            except Exception as e:
                additional_msg = f"Node: {n.kernel.name} failed update. See traceback for details."
                if sys.version_info[:2] >= (3,11):
                    e.add_note(additional_msg)
                else:
                    # for older versions of Python, print a hint and raise the exception
                    # TODO may be useful to encapsulate these errors into a MindPype specific exception
                    pretty_msg = f"\n{'*'*len(additional_msg)}\n{additional_msg}\n{'*'*len(additional_msg)}\n"
                    print(pretty_msg)
                raise

        self.session.free_unreferenced_data()

    def execute(self, label=None):
        """
        Execute the graph by iterating over all the nodes within the graph
        and executing each one

        Parameters
        ----------

        Label : int, default = None
            * If the trial label is known, it can be passed when a trial is
            executed. This is required for class-separated input data
            * If the trial label is not known, it will be
            polled from the data source

        """
        # first ensure the graph has been verified,
        # if not, verify and schedule the nodes
        if not self._verified:
            self.verify()

        if not self._initialized:
            self.initialize()

        # Check whether first node has volatile input
        # if so, poll the volatile data
        if len(self._volatile_sources) > 0:
            self._poll_volatile_sources(label)

        print("Executing trial with label: {}".format(label))

        # iterate over all the nodes and execute the kernel
        for n in self._nodes:
            try:
                n.kernel.execute()
            except Exception as e:
                additional_msg = f"Node: {n.kernel.name} failed execution. See traceback for details."
                if sys.version_info[:2] >= (3,11):
                    e.add_note(additional_msg)
                else:
                    # for older versions of Python, print a hint and raise the exception
                    # TODO may be useful to encapsulate these errors into a MindPype specific exception
                    pretty_msg = f"\n{'*'*len(additional_msg)}\n{additional_msg}\n{'*'*len(additional_msg)}\n"
                    print(pretty_msg)
                raise

        if len(self._volatile_outputs) > 0:
            self.push_volatile_outputs(label)

    def _poll_volatile_sources(self, label=None):
        """
        Poll data (update input data) from volatile sources within the graph.

        Parameters
        ----------
        label : int, default = None
            If the class label of the current trial is known, it can be
            passed to poll epoched data.

        Return
        ------
        None

        Example
        -------
        >>> example_graph._poll_volatile_data(0) # Polls next class 0 trial data
        """
        for datum in self._volatile_sources:
            datum.poll_volatile_data(label)

    def _push_volatile_outputs(self, label=None):
        """
        Push data (update output data) to volatile outputs within the graph.

        Parameters
        ----------
        label : int, default = None
            If the class label of the current trial is known, it can be passed
            to poll epoched data.

        Return
        ------
        None
        """
        for datum in self._volatile_outputs:
            datum.push_volatile_outputs(label=label)


    def cross_validate(self, target_validation_output, folds=5,
                       shuffle=False, random_state=None, statistic='accuracy'):
        """
        Perform cross validation on the graph or a portion of the graph.

        Parameters
        ----------
        target_validation_output : data container
            MindPype container (Tensor, Scalar, etc.) containing the target validation output.
            Likely, this will be the output of a classification node.

        folds : int, default = 5
            Number of folds to use for cross validation.

        shuffle : bool, default = False
            Whether to shuffle the data before splitting into folds.

        random_state : int, default = None
            Random state to use for shuffling the data.

        statistic : str, default = 'accuracy'
            Statistic to use for cross validation.
            Options include 'accuracy', 'f1', 'precision', 'recall', and 'cross_entropy'.

        Returns
        -------
        mean_stat: float
            Average score for the specified statistic (accuracy, f1, etc.)
        """
        # first ensure the graph has been verified,
        # if not, verify and schedule the nodes
        if not self._verified:
            self.verify()

        # find the subset of nodes that need to executed for cross validation
        cv_node_subset = []
        upstream_nodes = []

        # the first node is the node that produces the target validation output
        n = self._edges[target_validation_output.session_id].producers[0]
        upstream_nodes.append(n)
        subset_node_ids = set([n.session_id])
        init_data_nodes = []

        # now find all upstream nodes that are required for the cross validation
        while len(upstream_nodes):
            n = upstream_nodes.pop()

            # check if this node has initialization data
            init_provided = True
            for n_ii in n.kernel.init_inputs:
                if n_ii.virtual:
                    init_provided = False

            if not init_provided:
                # add nodes that produce the current node's inputs
                # to the uptream nodes set
                for n_i in n.extract_inputs():
                    p = self._edges[n_i.session_id].producers[0]
                    # add this node if it has not been added yet
                    if p.session_id not in subset_node_ids:
                        upstream_nodes.append(p)
                        subset_node_ids.add(p.session_id)
            else:
                init_data_nodes.append(n)

            # add the current node to the cross validation subset
            cv_node_subset.insert(0, n)

        if len(init_data_nodes) != 1:
            # check that all these nodes are ingesting the same init data
            for n in init_data_nodes:
                if n.kernel.init_inputs[0].session_id != init_data_nodes[0].kernel.init_inputs[0].session_id:
                    raise ValueError("Cross validation could not be performed. " +
                                     "This may be because the target validation output " +
                                     "is generated by a node that does not require " +
                                     "initialization or because there are multiple " +
                                     "nodes that require initialization data.")

        # check the execution order of the subset of nodes
        node_execution_position = np.zeros((len(cv_node_subset),))
        for index, n in enumerate(cv_node_subset):
            for position, nn in enumerate(self._nodes):
                if nn.session_id == n.session_id:
                    node_execution_position[index] = position
                    break

        # sort the nodes by execution order
        subset_order = np.argsort(node_execution_position)
        cv_node_subset = [cv_node_subset[i] for i in subset_order]

        # verify that the the node with initialization data is the first node
        if init_data_nodes[0].session_id != cv_node_subset[0].session_id:
            raise ValueError("Cross validation could not be performed. Invalid graph structure")

        # copy the initialization data object
        init_data = init_data_nodes[0].kernel.init_inputs[0]
        init_labels = init_data_nodes[0].kernel.init_input_labels

        if init_data.mp_type != MPEnums.TENSOR:
            init_data = init_data.convert_to_tensor()

        if init_labels.mp_type != MPEnums.TENSOR:
            init_labels = init_labels.convert_to_tensor()


        # create the cross validation object
        skf = StratifiedKFold(n_splits=folds, shuffle=shuffle, random_state=random_state)
        mean_stat = 0
        for train_index, test_index in skf.split(init_data.data, init_labels.data):
            # create Tensors for the CV training and testing data
            train_data = Tensor.create_from_data(self.session,  init_data.data[train_index])
            train_labels = Tensor.create_from_data(self.session,  init_labels.data[train_index])
            test_data = Tensor.create_from_data(self.session,  init_data.data[test_index])
            test_labels = Tensor.create_from_data(self.session,  init_labels.data[test_index])

            # set the initialization data for the nodes
            for n in init_data_nodes:
                n.kernel.init_inputs[0] = train_data
                n.kernel.init_input_labels = train_labels

            # initialize the subset of nodes
            for n in cv_node_subset:
                n.initialize()

            predictions = np.zeros((test_labels.shape[0],))

            # determine if the inputs are batched or individual samples
            if len(init_data_nodes[0].kernel.inputs[0].shape) == len(test_data.shape):
                batched = True
                if target_validation_output.mp_type == MPEnums.TENSOR:
                    Ngph_samples = target_validation_output.shape[0]
                elif target_validation_output.mp_type == MPEnums.SCALAR:
                    Ngph_samples = 1
                else:
                    Ngph_samples = target_validation_output.num_elements
                Ntest_samples = test_data.shape[0]
            else:
                batched = False

            if not batched:
                for i_t in range(test_labels.shape[0]):
                    predictions[i_t] = self._cv_execute_batch(init_data_nodes, 
                                                              cv_node_subset, 
                                                              test_data.data[i_t],
                                                              target_validation_output)
            else:
                if Ngph_samples == Ntest_samples:
                    # number of samples in the test data is the same as 
                    # the graph, so we can execute the graph in batch mode
                    predictions = self._cv_execute_batch(init_data_nodes,
                                                         cv_node_subset,
                                                         test_data.data,
                                                         target_validation_output)
                
                elif Ngph_samples < Ntest_samples:
                    # there are more samples in the test data than the
                    # graph can accomodate, so we need to execute the 
                    # graph multiple times
                    batches = Ntest_samples // Ngph_samples
                    offset_final_batch = False
                    if Ntest_samples % Ngph_samples != 0:
                        batches += 1
                        offset_final_batch = True

                    overlap_offset = 0
                    for i_b in range(batches):
                        if offset_final_batch and i_b == (batches - 1):
                            # in the final batch, reuse some samples from the
                            # previous batch
                            overlap_offset = Ntest_samples - i_b * Ngph_samples

                        start = i_b * Ngph_samples - overlap_offset
                        end = (i_b + 1) * Ngph_samples - overlap_offset

                        predictions[start:end] = self._cv_execute_batch(init_data_nodes,
                                                                        cv_node_subset,
                                                                        test_data.data[start:end],
                                                                        target_validation_output)

                else:
                    # there are more samples in the graph than the test data
                    # so we need over-sample the test data to fill the graph
                    # input requirements
                    Noversamples = Ngph_samples // Ntest_samples
                    oversampled_data = np.zeros((Ngph_samples,) + test_data.shape[1:])
                    oversampled_data[:Noversamples*Ntest_samples] = np.tile(test_data.data, (Noversamples,) + (1,) * (len(test_data.shape)-1))

                    if Ngph_samples % Ntest_samples != 0:
                        oversampled_data[Noversamples*Ntest_samples:] = test_data.data[:Ngph_samples - Noversamples*Ntest_samples]

                    oversampled_pred = self._cv_execute_batch(init_data_nodes,
                                                              cv_node_subset,
                                                              oversampled_data,
                                                              target_validation_output)

                    predictions = oversampled_pred[:Ntest_samples]

            # calculate the statistic
            target = test_labels.data
            if statistic == 'accuracy':
                stat = accuracy_score(target, predictions)
            elif statistic == 'f1':
                stat = f1_score(target, predictions)
            elif statistic == 'precision':
                stat = precision_score(target, predictions)
            elif statistic == 'recall':
                stat = recall_score(target, predictions)
            elif statistic == 'cross_entropy':
                stat = log_loss(target, predictions)

            mean_stat += stat

        # compute mean statistic across folds
        mean_stat /= folds

        # reset the initialization data for the nodes
        for n in init_data_nodes:
            n.kernel.init_inputs[0] = init_data
            n.kernel.init_input_labels = init_labels

        # cleanup data objects
        del train_data, train_labels, test_data, test_labels
        self.session.free_unreferenced_data()

        return mean_stat

    def _cv_execute_batch(self, init_data_nodes, cv_node_subset, 
                          test_data, target_validation_output):
        """
        Execute the subset of nodes in the
        graph in batch mode for cross validation
        """
        # set the test data input for the ingestion nodes
        for n in init_data_nodes:
            n.kernel.inputs[0].data = test_data

        # execute the subset of nodes
        for n in cv_node_subset:
            n.kernel.execute()

        # get the output of the target validation node
        predictions = target_validation_output.data

        return predictions

    @classmethod
    def create(cls, sess):
        """
        Generic factory method for a graph

        Parameters
        ----------
        cls: Graph
        sess: Session Object
            Session where graph will exist
        Returns
        -------
        graph: Graph
        """
        graph = cls(sess)
        sess.add_to_session(graph)

        return graph


class Node(MPBase):
    """
    Generic node object containing a kernel function

    Parameters
    ----------
    graph : Graph object
        Graph where the Node object will exist
    kernel : Kernel Object
        Kernel object to be used for processing within the Node
    params : dict
        Dictionary of parameters outputted by kernel

    Attributes
    ----------
    kernel : Kernel Object
        Kernel object to be used for processing within the Node
    params : dict
        Dictionary of parameters outputted by kernel

    Examples
    --------
    >>> Node.create(example_graph, example_kernel, example_params)
    """

    def __init__(self, graph, kernel, params):
        sess = graph.session
        super().__init__(MPEnums.NODE, sess)

        self.kernel = kernel
<<<<<<< HEAD
        self._params = params

        self._graph = graph

=======
        self.params = params

        self._graph = graph


>>>>>>> f8153fcc
    def extract_inputs(self):
        """
        Return a list of all the node's inputs

        Parameters
        ----------
        None

        Return
        ------
        List of inputs for the Node : List of Nodes

        Examples
        --------

        >>> inputs = example_node.extract_inputs()
        >>> print(inputs)

            None

        """
        inputs = []
        for p in self.params:
            if p.direction != MPEnums.OUTPUT:
                inputs.append(p.data)

        return inputs

    def extract_outputs(self):
        """
        Return a list of all the node's outputs

        Parameters
        ----------
        None

        Return
        ------
        List of inputs for the Node : List of Nodes

        Examples
        --------

        >>> inputs = example_node.extract_outputs()
        >>> print(inputs)

            None
        """
        outputs = []
        for p in self.params:
            if p.direction == MPEnums.OUTPUT:
                outputs.append(p.data)

        return outputs

    def verify(self):
        """
        Verify the node is executable
        """
        return self.kernel.verify()

    def initialize(self):
        """
        Initialize the kernel function for execution
        """
        return self.kernel.initialize()
    
    def _update(self):
        """
        Update the kernel function for execution
        """
        return self.kernel.update()

    def update_parameters(self, parameter, value):
        """
        Update the parameters of the node
        """

        self.kernel.update_parameters(parameter, value)
        self._graph._verified = False

    def add_initialization_data(self, init_data, init_labels=None):
        """
        Add initialization data to the node

        Parameters
        ----------
        init_data : list or tuple of data objects
            MindPype container containing the initialization data
        init_labels : data object containing initialization
        labels, default = None
            MindPype container containing the initialization labels

        """
        self.kernel.add_initialization_data(init_data, init_labels)
        self._graph.verified = False

    def _update_initialization_data(self, init_data, init_labels=None):
        """
        Update the initialization data of the node

        Parameters
        ----------
        init_data : list or tuple of data objects
            MindPype container containing the initialization data
        init_labels : data object containing initialization
        labels, default = None
            MindPype container containing the initialization labels

        """
        self.kernel.remove_initialization_data()
        self.add_initialization_data(init_data, init_labels)
        self._session.free_unreferenced_data()


class Edge:
    """
    Edge class used by MindPype block to schedule graphs. Each edge object
    represents a different MindPype data object and stores the nodes that
    produce and consume that data.

    Parameters
    ----------
    data : Data object
        The data to be stored within the Edge object

    Attributes
    ----------
    _producers : array of Node objects
        Node objects that will produce the data within the Edge object
    _consumers : array of Node objects
        Node objects that will consume the data within the Edge object

    Examples
    --------
    >>> Edge.create(example_data)

    """

    def __init__(self, data):
        """
        Constructor for Edge object
        """
        self.data = data
        self.producers = []
        self.consumers = []

        self.init_data = None
        self.init_labels = None
        self._phony_data = None
        self._phony_init_data = None
        self._phony_init_labels = None

<<<<<<< HEAD
=======

    @property
    def init_data(self):
        """
        Getter for init_data property

        Return
        ------
        Data object stored within the Edge object

        Return Type
        -----------
        Data object
        """

        return self._init_data

    @property
    def init_labels(self):
        """
        Getter for init_labels property

        Return
        ------
        Data object stored within the Edge object

        Return Type
        -----------
        Data object
        """

        return self._init_labels
>>>>>>> f8153fcc

    def add_producer(self, producing_node):
        """
        Add a specified node as a producer to an Edge object

        .. note:: Adds producer in place, does not return a new Edge object

        Parameters
        ----------
        producing_node : Node object
            Node to be added as a producer to the referenced Edge object

        Examples
        --------
        >>> example_edge.add_producer(example_producing_edge)

        """
        self.producers.append(producing_node)

    def add_consumer(self, consuming_node):
        """
        Add a specified node as a consumer to an Edge object

        .. note:: Adds consumer in place, does not return a new Edge object

        Parameters
        ----------
        consuming_node : Node object
            Node to be added as a consumer to the referenced Edge object

        Examples
        --------
        >>> example_edge.add_consumer(example_consumer_edge)

        """
        self.consumers.append(consuming_node)

    def add_data(self, data):
        """
        Add specified data to an Edge object

        .. note:: Adds data object in place, does not return a new Edge object

        Parameters
        ----------
        data : Tensor, Scalar, Array, Python Built-in Data Types
            Data to be added to the referenced Edge object

        Examples
        --------
        >>> example_edge.add_data(example_data)

        """
        self.data = data

    def insert_init_data(self):
        """
        Insert initialization data tensors into the graph that mirror the
        connections contained within the Edge object
        """
        # create a virtual tensor that will contain the initialization data
        self._init_data = Tensor.create_virtual(self.data.session)
        self._init_labels = Tensor.create_virtual(self.data.session)

        for p in self.producers:
            output_index = self._find_output_index(p)

            # assign the tensor to the producer's corresponding init output
            p.kernel.init_outputs[output_index] = self.init_data
            p.kernel.init_output_labels = self.init_labels

        for c in self.consumers:
            # find the index of the data from the consumer node (input index)
            input_index = self._find_input_index(c)

            # check whether this input has not already been assigned init data
            if c.kernel.init_inputs[input_index] is None:
                # If so, assign the tensor to the consumer's corresponding
                # init input
                c.kernel.init_inputs[input_index] = self.init_data
                c.kernel.init_input_labels = self.init_labels
            else:
                # overwrite the edge's init data, we need this to create
                # phony inputs later
                self._init_data = c.kernel.init_inputs[input_index]
                self._init_labels = c.kernel.init_input_labels

    def add_phony_data(self):
        """
        Add phony data to the edge and the
        nodes it is connected to
        """
        self._phony_data = self.data.make_copy()

        # get the producing node
        for p in self.producers:
            # find the index of the data from the producer node (output index)
            output_index = self._find_output_index(p)

            # assign the tensor to the producer's corresponding init output
            p.kernel.phony_outputs[output_index] = self._phony_data

        for c in self.consumers:
            # find the index of the data from the consumer node (input index)
            input_index = self._find_input_index(c)

            #  assign the tensor to the consumer's corresponding init input
            c.kernel.phony_inputs[input_index] = self._phony_data

    def add_phony_init_data(self):
        """
        Add phony init data to the edge and the
        nodes connected to it
        """
        self._phony_init_data = self.init_data.make_copy()
        if self.init_labels is not None:
            self._phony_init_labels = self.init_labels.make_copy()

        # get the producing node
        for p in self.producers:
            # find the index of the data from the producer node (output index)
            output_index = self._find_output_index(p)

            # assign the tensor to the producer's corresponding init output
            p.kernel.phony_init_outputs[output_index] = self._phony_init_data

        # get the consuming node
        for c in self.consumers:
            # find the index of the data from the consumer node (input index)
            input_index = self._find_input_index(c)

            # assign the tensor to the consumer's corresponding init input
            c.kernel.phony_init_inputs[input_index] = self._phony_init_data
            if self._phony_init_labels is not None:
                c.kernel.phony_init_input_labels = self._phony_init_labels

    def initialize_phony_data(self):
        """
        Assign random data to phony inputs
        """
        cov = self.is_covariance_input()
        if self._phony_data is not None:
            self._phony_data.assign_random_data(covariance=cov)

        if self._phony_init_data is not None:
            self._phony_init_data.assign_random_data(covariance=cov)

        if self._phony_init_labels is not None:
            self._phony_init_labels.assign_random_data(whole_numbers=True)

    def delete_phony_data(self):
        """
        Remove references to phony data so it can be freed
        during garbage collection
        """
        self._phony_data = None
        self._phony_init_data = None
        self._phony_init_labels = None

        # remove the references within the nodes
        for p in self.producers:
            # find the index of the data from the producer node (output index)
            output_index = self._find_output_index(p)

            # assign the tensor to the producer's corresponding init output
            if output_index in p.kernel.phony_outputs:
                p.kernel.phony_outputs[output_index] = None

        for c in self.consumers:
            # find the index of the data from the consumer node (input index)
            input_index = self._find_input_index(c)

            # assign the tensor to the consumer's corresponding init input
            if input_index in c.kernel.phony_inputs:
                c.kernel.phony_inputs[input_index] = None

            if input_index in c.kernel.phony_init_inputs:
                c.kernel.phony_init_inputs[input_index] = None

            c.kernel.phony_init_input_labels = None

    def is_covariance_input(self):
        """
        Check whether the data object contained within the edge is a covariance
        matrix

        Return
        ------
        bool : True if the data object is a covariance matrix, False otherwise
        """
        if len(self.consumers) == 0:
            return False

        # get one of the consumers of this edge
        consumer = self.consumers[0]

        # check whether this edge is a covariance input to the consumer
        return consumer.kernel.is_covariance_input(self.data)

    def _find_output_index(self, producer):
        """
        Find and return the numerical index of the producer's output that
        corresponds to this edge

        Parameters
        ----------
        producer: Node
            Edge object
        Returns
        -------
        output_index: int
            Index of the data from the producer node
        """
        # find the index of the data from the producer node (output index)
        for index, producer_output in enumerate(producer.kernel.outputs):
            if (producer_output is not None and
                    producer_output.session_id == self.data.session_id):
                output_index = index
                break

        return output_index

    def _find_input_index(self, consumer):
        """
        Find and return the numerical index of the consumer's input that
        corresponds to this edge

        Parameters
        ----------
        consumer: Node
            Edge object
        Returns
        -------
        input_index: int
            index of the data from the consumer node
        """
        # find the index of the data from the consumer node (input index)
        for index, consumer_input in enumerate(consumer.kernel.inputs):
            if (consumer_input is not None and
                    consumer_input.session_id == self.data.session_id):
                input_index = index
                break

        return input_index


class Parameter:
    """
    Parameter class can be used to abstract data types as inputs and outputs
    to nodes.

    Parameters
    ----------
    data : any
        Reference to the data object represented by the parameter object
    direction : [MPEnums.INPUT, MPEnums.OUTPUT]
        Enum indicating whether this is an input-type or output-type parameter

    """

    def __init__(self, data, direction):
        """
        Constructor for Parameter object
        """
        # reference of the data object represented by parameter
        self.data = data

        # enum indicating whether this is an input or output
        
        self.direction = direction<|MERGE_RESOLUTION|>--- conflicted
+++ resolved
@@ -1,9 +1,3 @@
-"""
-Created on Mon Dec  2 12:00:43 2019
-
-graph.py - Defines the graph object
-"""
-
 from .core import MPBase, MPEnums
 from .containers import Tensor
 import sys
@@ -783,18 +777,11 @@
         super().__init__(MPEnums.NODE, sess)
 
         self.kernel = kernel
-<<<<<<< HEAD
-        self._params = params
+        self.params = params
 
         self._graph = graph
 
-=======
-        self.params = params
-
-        self._graph = graph
-
-
->>>>>>> f8153fcc
+
     def extract_inputs(self):
         """
         Return a list of all the node's inputs
@@ -948,41 +935,6 @@
         self._phony_init_data = None
         self._phony_init_labels = None
 
-<<<<<<< HEAD
-=======
-
-    @property
-    def init_data(self):
-        """
-        Getter for init_data property
-
-        Return
-        ------
-        Data object stored within the Edge object
-
-        Return Type
-        -----------
-        Data object
-        """
-
-        return self._init_data
-
-    @property
-    def init_labels(self):
-        """
-        Getter for init_labels property
-
-        Return
-        ------
-        Data object stored within the Edge object
-
-        Return Type
-        -----------
-        Data object
-        """
-
-        return self._init_labels
->>>>>>> f8153fcc
 
     def add_producer(self, producing_node):
         """
