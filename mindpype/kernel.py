--- conflicted
+++ resolved
@@ -7,11 +7,7 @@
 
 class Kernel(MPBase, ABC):
     """
-<<<<<<< HEAD
     An abstract base class for kernels.
-=======
-    An abstract base class for kernels. Only used by developers loooking to extend the library.
->>>>>>> fdb3d058
 
     Parameters
     ----------
@@ -59,61 +55,6 @@
 
     # API Getters
     @property
-<<<<<<< HEAD
-    def init_input_labels(self):
-        """
-        Returns the labels for the initialization inputs
-
-        Returns
-        -------
-        _init_input_labels : list
-            The labels for the initialization inputs
-        """
-
-        return self._init_input_labels
-
-    @property
-    def init_output_labels(self):
-        """
-        Returns the labels for the initialization outputs
-
-        Returns
-        -------
-        _init_output_labels : list
-            The labels for the initialization outputs
-        """
-
-        return self._init_output_labels
-
-    @property
-    def phony_init_input_labels(self):
-        """
-        Returns the labels for the phony initialization inputs
-
-        Returns
-        -------
-        _phony_init_input_labels : list
-            The labels for the initialization inputs
-        """
-
-        return self._phony_init_input_labels
-
-    @property
-    def phony_init_output_labels(self):
-        """
-        Returns the labels for the phony initialization outputs
-
-        Returns
-        -------
-        _phony_init_output_labels : list
-            The labels for the initialization outputs
-        """
-
-        return self._phony_init_output_labels
-
-    @property
-=======
->>>>>>> fdb3d058
     def inputs(self):
         """
         Returns the inputs of the kernel
@@ -538,15 +479,9 @@
         """
         if hasattr(self, '_update'):
             self._initialized = False
-<<<<<<< HEAD
-            self.update(self.init_inputs,
-                         self.init_outputs,
-                         self.init_input_labels)
-=======
             self.update(self._init_inputs,
                          self._init_outputs,
                          self._init_input_labels)
->>>>>>> fdb3d058
             self._initialized = True
             self._copy_init_labels_to_output()
             
