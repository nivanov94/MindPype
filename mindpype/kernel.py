from .core import MPBase, MPEnums
from abc import ABC
from .containers import Tensor
import sys
import numpy as np


class Kernel(MPBase, ABC):
    """
    An abstract base class for kernels. Only used by developers loooking to extend the library.

    Parameters
    ----------
    name : str
        Name of the kernel
    init_style : MPEnums Object
        Kernel initialization style, according to MPEnum class

    Attributes
    ----------
    name : str
        Name of the kernel
    init_style : MPEnums Object
        Kernel initialization style, according to BcipEnum class
    """

    def __init__(self, name, init_style, graph):
        """
        Constructor for the Kernel class
        """
        session = graph.session
        super().__init__(MPEnums.KERNEL, session)
        self.name = name
        self.init_style = init_style
        self._num_classes = None

        self._inputs = []
        self._outputs = []

        self._init_inputs = []
        self._init_outputs = []
        self._init_input_labels = None
        self._init_output_labels = None

        # phony inputs and outputs for verification
        self._phony_inputs = {}
        self._phony_outputs = {}
        self._phony_init_inputs = {}
        self._phony_init_outputs = {}
        self._phony_init_input_labels = None
        self._phony_init_output_labels = None

        # tuple to define which inputs must be covariance matrices
        self._covariance_inputs = None

    # API Getters
    @property
    def init_input_labels(self):
        """
        Returns the labels for the initialization inputs

        Returns
        -------
        _init_input_labels : list
            The labels for the initialization inputs
        """

        return self._init_input_labels

    @property
    def init_output_labels(self):
        """
        Returns the labels for the initialization outputs

        Returns
        -------
        _init_output_labels : list
            The labels for the initialization outputs
        """

        return self._init_output_labels

    @property
    def phony_init_input_labels(self):
        """
        Returns the labels for the phony initialization inputs

        Returns
        -------
        _phony_init_input_labels : list
            The labels for the initialization inputs
        """

        return self._phony_init_input_labels

    @property
    def phony_init_output_labels(self):
        """
        Returns the labels for the phony initialization outputs

        Returns
        -------
        _phony_init_output_labels : list
            The labels for the initialization outputs
        """

        return self._phony_init_output_labels

    @property
    def inputs(self):
        """
        Returns the inputs of the kernel

        Returns
        -------
        _inputs : list
            The inputs of the kernel
        """

        return self._inputs

    @property
    def outputs(self):
        """
        Returns the outputs of the kernel

        Returns
        -------
        _outputs : list
            The outputs of the kernel
        """

        return self._outputs

    @property
    def init_inputs(self):
        """
        Returns the inputs of the kernel

        Returns
        -------
        _init_inputs : list
            The inputs of the kernel
        """

        return self._init_inputs

    @property
    def init_outputs(self):
        """
        Returns the outputs of the kernel

        Returns
        -------
        _init_outputs : list
            The outputs of the kernel
        """

        return self._init_outputs

    @property
    def phony_inputs(self):
        """
        Returns the phony inputs of the kernel

        Returns
        -------
        _phony_inputs : list
            The phony inputs of the kernel
        """

        return self._phony_inputs

    @property
    def phony_outputs(self):
        """
        Returns the phony outputs of the kernel

        Returns
        -------
        _phony_outputs : list
            The phony outputs of the kernel
        """

        return self._phony_outputs

    @property
    def phony_init_inputs(self):
        """
        Returns the phony inputs of the kernel

        Returns
        -------
        _phony_init_inputs : list
            The phony inputs of the kernel
        """

        return self._phony_init_inputs

    @property
    def phony_init_outputs(self):
        """
        Returns the phony outputs of the kernel

        Returns
        -------
        _phony_init_outputs : list
            The phony outputs of the kernel
        """

        return self._phony_init_outputs

    @init_input_labels.setter
    def init_input_labels(self, labels):
        """
        Sets the labels for the initialization inputs

        Parameters
        ----------
        labels : list
            The list of labels to be set
        """
        self._init_input_labels = labels

    @init_output_labels.setter
    def init_output_labels(self, labels):
        """
        Sets the labels for the initialization outputs

        Parameters
        ----------
        labels : list
            The list of labels to be set
        """
        self._init_output_labels = labels

    @inputs.setter
    def inputs(self, inputs):
        """
        Sets the inputs of the kernel

        Parameters
        ----------
        inputs : list
            The list of inputs to be set
        """
        self._inputs = inputs

        # update init_inputs so the length matches inputs
        if len(self._init_inputs) != len(self._inputs):
            if len(self._init_inputs) == 0:
                self._init_inputs = [None] * len(self._inputs)
            else:
                self._init_inputs.extend(
                    [None] * (len(self._inputs) - len(self._init_inputs)))

    @outputs.setter
    def outputs(self, outputs):
        """
        Sets the outputs of the kernel

        Parameters
        ----------
        outputs : list
            The list of outputs to be set
        """
        self._outputs = outputs

        # update init_outputs so the length matches outputs
        if len(self._init_outputs) != len(self._outputs):
            if len(self._init_outputs) == 0:
                self._init_outputs = [None] * len(self._outputs)
            else:
                self._init_outputs.extend(
                    [None] * (len(self._outputs) - len(self._init_outputs)))

    @init_inputs.setter
    def init_inputs(self, inputs):
        """
        Sets the initialization inputs of the kernel

        Parameters
        ----------
        inputs : list
            The list of inputs to be set
        """
        self._init_inputs = inputs

    @init_outputs.setter
    def init_outputs(self, outputs):
        """
        Sets the initialization outputs of the kernel

        Parameters
        ----------
        outputs : list
            The list of outputs to be set
        """
        self._init_outputs = outputs

    @phony_init_input_labels.setter
    def phony_init_input_labels(self, labels):
        """
        Sets the labels for the phony initialization inputs

        Parameters
        ----------
        labels : list
            The list of labels to be set
        """
        self._phony_init_input_labels = labels

    # INPUT and OUTPUT getter methods
    def get_input(self, index):
        """
        Returns the input at the specified index

        Parameters
        ----------
        index : int
            The index of the input to be returned

        Returns
        -------
        _inputs[index] : Object
            The input at the specified index
        """
        return self._inputs[index]

    def get_output(self, index):
        """
        Returns the output at the specified index

        Parameters
        ----------
        index : int
            The index of the output to be returned

        Returns
        -------
        _outputs[index] : Object
            The output at the specified index
        """
        return self._outputs[index]

    def get_init_input(self, index):
        """
        Returns the input at the specified index

        Parameters
        ----------
        index : int
            The index of the input to be returned

        Returns
        -------
        _init_inputs[index] : Object
            The input at the specified index
        """
        return self._init_inputs[index]

    def get_init_output(self, index):
        """
        Returns the output at the specified index

        Parameters
        ----------
        index : int
            The index of the output to be returned

        Returns
        -------
        _init_outputs[index] : Object
            The output at the specified index
        """
        return self._init_outputs[index]

    def add_phony_input(self, ph_input, index):
        """
        Adds a phony input to the kernel

        Parameters
        ----------
        ph_input : Object
            The input to be added
        index : int
            The index at which the input is to be added
        """
        self._phony_inputs[index] = ph_input

    def add_phony_output(self, ph_output, index):
        """
        Adds a phony output to the kernel

        Parameters
        ----------
        ph_output : Object
            The output to be added
        index : int
            The index at which the output is to be added
        """
        self._phony_outputs[index] = ph_output

    def add_phony_init_input(self, ph_input, index):
        """
        Adds a phony initialization input to the kernel

        Parameters
        ----------
        ph_input : Object
            The input to be added
        index : int
            The index at which the input is to be added
        """
        self._phony_init_inputs[index] = ph_input

    def add_phony_init_output(self, ph_output, index):
        """
        Adds a phony initialization output to the kernel

        Parameters
        ----------
        ph_output : Object
            The output to be added
        index : int
            The index at which the output is to be added
        """
        self._phony_init_outputs[index] = ph_output

    def _copy_init_labels_to_output(self, verification=False):
        """
        Copies the input labels from initialization to the output

        Parameters
        ----------
        verification: Bool
        """
        if not verification or self.phony_init_input_labels is None:
            src = self.init_input_labels
        else:
            src = self.phony_init_input_labels

        if not verification or self.phony_init_output_labels is None:
            dst = self.init_output_labels
        else:
            dst = self.phony_init_output_labels

        if src is None:  # nothing to copy
            return

        if src.mp_type != MPEnums.TENSOR:
            src = src.to_tensor()

        if dst is None:
            dst = Tensor.create_virtual(self.session)

        src.copy_to(dst)

    def update_parameters(self, parameter, value):
        """
        Update the kernel parameters

        Parameters
        ----------
        kwargs : dict
            Dictionary of parameters to be updated
        """
        try:
            setattr(self, str(parameter), value)

        except AttributeError:
            raise AttributeError(("Kernel {} does not " +
                                  "have parameter {}").format(self.name,
                                                              parameter))

    def verify(self):
        """
        Basic verification method that can be applied to all kernels.
        Generates phony inputs and attemps to execute the kernel.
        """
        print(f"Verifying kernel {self.name}...")
        if hasattr(self, '_verify'):
            # execute any kernel-specific verification
            self._verify()

        # extract verification inputs and outputs
        verif_inputs = []
        verif_outputs = []
        verif_io = (verif_inputs, verif_outputs)
        io = (self.inputs, self.outputs)
        phony_io = (self.phony_inputs, self.phony_outputs)

        for params, verif_params, phony_params in zip(io, verif_io, phony_io):
            for i_p, param in enumerate(params):
                if i_p in phony_params:
                    # use phony params if available
                    verif_params.append(phony_params[i_p])
                else:
                    # otherwise use real virtual params
                    verif_params.append(param)

        # if the kernel requires initialization, extract phony init
        # inputs and outputs
        if self._verif_inits_exist():
            verif_init_inputs = []
            verif_init_outputs = []
            verif_init_io = (verif_init_inputs, verif_init_outputs)
            init_io = (self.init_inputs, self.init_outputs)
            phony_init_io = (self.phony_init_inputs, self.phony_init_outputs)

            for params, verif_params, phony_params in zip(init_io,
                                                          verif_init_io,
                                                          phony_init_io):
                for i_p, param in enumerate(params):
                    if i_p in phony_params:
                        # use phony params if available
                        verif_params.append(phony_params[i_p])
                    else:
                        # otherwise use real virtual params
                        verif_params.append(param)

            if self.phony_init_input_labels is not None:
                verif_init_labels = self.phony_init_input_labels
            else:
                verif_init_labels = self.init_input_labels

            # adjust labels if needed
            if self._num_classes is not None:
                if verif_init_labels.mp_type != MPEnums.TENSOR:
                    verif_init_labels = verif_init_labels.to_tensor()

                if np.unique(verif_init_labels.data).shape[0] != self._num_classes:
                    verif_init_labels.assign_random_data(whole_numbers=True,
                                                         vmin=0,
                                                         vmax=(self._num_classes-1))

            # attempt initialization
            try:
                self._initialize(verif_init_inputs,
                                 verif_init_outputs,
                                 verif_init_labels)
                self._copy_init_labels_to_output(verification=True)
            except Exception as e:
                additional_msg = ("Test initialization of node " +
                                  f"{self.name} failed during verification. " +
                                  "See trace for further details.")
                if sys.version_info[:2] >= (3, 11):
                    e.add_note(additional_msg)
                else:
                    pretty_msg = f"{'*'*len(additional_msg)}\n{additional_msg}\n{'*'*len(additional_msg)}\n"
                    print(pretty_msg)
                raise

            # set init output shapes using phony init outputs as needed
            for init_output, verif_init_output in zip(self.init_outputs,
                                                      verif_init_outputs):
                if (init_output is not None and
                        init_output.shape != verif_init_output.shape):
                    raise ValueError("Test initialization of node " +
                                     f"{self.name} failed during " +
                                     "verification. Please check parameters.")
                
        elif self.init_style == MPEnums.INIT_FROM_DATA:
            raise ValueError(f"Node {self.name} requires initialization " +
                             "data but none was provided")

        # attempt kernel execution
        try:
            self._process_data(verif_inputs, verif_outputs)
        except Exception as e:
            additional_msg = ("Test execution of node " +
                              f"{self.name} failed during verification. " +
                              "See trace for further details.")
            if sys.version_info[:2] >= (3, 11):
                e.add_note(additional_msg)
            else:
                pretty_msg = f"{'*'*len(additional_msg)}\n{additional_msg}\n{'*'*len(additional_msg)}\n"
                print(pretty_msg)
            raise

        # set output shapes using phony outputs as needed
        for output, verif_output in zip(self.outputs, verif_outputs):
            if (output is not None and
                    output.mp_type == MPEnums.TENSOR and
                    output.shape != verif_output.shape):
                raise ValueError(f"Test execution of node {self.name} " +
                                 "failed during verification. Output " +
                                 "shape does not match expected value." +
                                 "Please check parameters.")

    def initialize(self):
        """
        Initialize kernel
        """
        if hasattr(self, '_initialize'):
            self._initialized = False
            self._initialize(self.init_inputs,
                             self.init_outputs,
                             self.init_input_labels)
            self._initialized = True
            self._copy_init_labels_to_output()


    def update(self):
        """
        Update kernel
        """
        if hasattr(self, '_update'):
            self._initialized = False
            self.update(self.init_inputs,
                         self.init_outputs,
                         self.init_input_labels)
            self._initialized = True
            self._copy_init_labels_to_output()
            

    def execute(self):
        """
        Execute kernel to process data
        """
        self._process_data(self.inputs, self.outputs)

    def _verif_inits_exist(self):
        """
        Returns true if the kernel has initialization inputs for verification
        """
        exist = True
        for i_i, init_input in enumerate(self.init_inputs):
            if (i_i not in self.phony_init_inputs and
                (init_input is None or
                 init_input.shape == ())):
                exist = False
                break

        return exist

    def is_covariance_input(self, param):
        """
        Returns true if the parameter is a covariance input

        Parameters
        ----------
        param: data object
            data object to be check if is a covariance matrix

        Returns
        -------
        bool: True if the data object is a covariance matrix, False otherwise
        """
        if self._covariance_inputs is None:
            return False  # kernel does not have covariance inputs

        # search for the parameter in the inputs and init_inputs
        param_index = None
        input_groups = (self.inputs, self.init_inputs)
        i_ig = 0
        while param_index is None and i_ig < len(input_groups):
            input_group = input_groups[i_ig]
            for i_p, candidate_param in enumerate(input_group):
                if candidate_param.session_id == param.session_id:
                    param_index = i_p
                    break
            i_ig += 1

        if param_index is None:
            # search for the parameter in the phony inputs and
            # phony init_inputs
            input_groups = (self.phony_inputs, self.phony_init_inputs)
            i_ig = 0
            while param_index is None and i_ig < len(input_groups):
                input_group = input_groups[i_ig]
                for i_p in input_group:
                    if input_group[i_p].session_id == param.session_id:
                        param_index = i_p
                        break
                i_ig += 1

        return (param_index in self._covariance_inputs)

<<<<<<< HEAD
    def add_initialization_data(self, init_data, init_labels=None):
=======
    def add_initialization_data(self, init_inputs, init_labels=None):
>>>>>>> 0465b670
        """
        Add initialization data to the kernel

        Parameters
        ----------
        init_data : list or tuple of data objects
            MindPype container containing the initialization data
        init_labels : data object containing initialization
        labels, default = None
            MindPype container containing the initialization labels

        """
        if init_labels is not None:
            self.init_input_labels = init_labels

        self.init_inputs = init_inputs<|MERGE_RESOLUTION|>--- conflicted
+++ resolved
@@ -677,11 +677,7 @@
 
         return (param_index in self._covariance_inputs)
 
-<<<<<<< HEAD
-    def add_initialization_data(self, init_data, init_labels=None):
-=======
     def add_initialization_data(self, init_inputs, init_labels=None):
->>>>>>> 0465b670
         """
         Add initialization data to the kernel
 
