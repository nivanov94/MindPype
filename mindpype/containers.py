"""
Defines data container classes for MindPype.
These classes are used to represent data in the MindPype framework.
"""

from .core import MPBase, MPEnums
import numpy as np


class Scalar(MPBase):
    """
    MPBase Data type defining scalar-type data. The valid data types
    are int, float, complex, str, and bool.

    Parameters
    ----------
    sess : Session Object
        Session where the Scalar object will exist
    value_type : one of [int, float, complex, str, bool]
        Indicates the type of data represented by the Scalar
    val : value of type int, float, complex, str, or bool
        Data value represented by the Scalar object
    is_virtual : bool
        If true, the Scalar object is virtual, non-virtual otherwise
    ext_src : LSL data source input object, MAT data source, or None
        External data source represented by the scalar; this data will
        be polled/updated when trials are executed. If the data does
        not represent an external data source, set ext_src to None

    Attributes
    ----------
    data_type : one of [int, float, complex, str, bool]
        Indicates the type of data represented by the Scalar
    data : value of type int, float, complex, str, or bool
        Data value represented by the Scalar object
    is_virtual : bool
        If true, the Scalar object is virtual, non-virtual otherwise
    ext_src : LSL data source input object, MAT data source, or None
        External data source represented by the scalar; this data will
        be polled/updated when trials are executed. If the data does
        not represent an external data source, set ext_src to None
    volatile : bool
        True if source is volatile (needs to be updated/polled between
        trials), false otherwise

    Examples
    --------
    >>> example_scalar = Scalar.create_from_value(example_session, 5)

    """

    _valid_types = [int, float, complex, str, bool]

    def __init__(self, sess, value_type, val,
                 is_virtual, ext_src, ext_out=None):
        """
        Constructor for Scalar object
        """
        super().__init__(MPEnums.SCALAR, sess)
        self.data_type = value_type

        self.ext_src = ext_src

        if val is None:
            if value_type == int:
                val = 0
            elif value_type == float:
                val = 0.0
            elif value_type == complex:
                val = complex(0, 0)
            elif value_type == str:
                val = ""
            elif value_type == bool:
                val = False

        self.ext_out = ext_out
        self.data = val

        self.virtual = is_virtual
        if ext_src is None:
            self.volatile = False
        else:
            self.volatile = True

        if ext_out is None:
            self.volatile_out = False
        else:
            self.volatile_out = True

    # API Getters
    @property
    def data(self):
        """
        Getter for scalar data attribute

        Return
        ------
        Data value represented by the Scalar object : int, float, complex, str, or bool
        """
        return self._data

<<<<<<< HEAD
=======
    @property
    def data_type(self):
        """
        Getter for data_type attribute

        Return
        ------
        one of [int, float, complex, str, bool] : type
            Indicates the type of data represented by the Scalar
        """
        return self._data_type

    @property
    def ext_src(self):
        """
        Getter for ext_src attribute

        Return
        ------
        External data source represented by the scalar : LSL data source input object, XDF data source, MAT data source, or None
            This data will be polled/updated when trials are executed. If the data does not
            represent an external data source, ext_src is None

        """

        return self._ext_src

    @property
    def ext_out(self):
        """
        Getter for ext_out attribute

        Return
        ------
        External data output represented by the scalar : LSL data source output object, XDF data source, MAT data source, or None
            This data will be pushed when trials are executed. If the data does not represent
            an external data source, ext_out is None

        """
        return self._ext_out

>>>>>>> 3546f585
    # API Setters
    @data.setter
    def data(self, data):
        """
        Set the referenced Scalar's data field to the specified data

        Parameters
        ----------
        data : Python built-in data or numpy array
            Data to be represented by the Scalar object
            Data must be scalar (1x1 numerical, single string/bool, etc)

        Return
        ------
        None

        Examples
        --------
        >>> empty_scalar.data = 5
        """

        # if the data passed in is a numpy array, check if its a single value
        if type(data).__module__ == np.__name__:
            if type(data) is np.ndarray and data.shape == (1, ):
                # convert from the np type to native python type
                data = data[0]

            if isinstance(data, np.integer):
                data = int(data)
            elif isinstance(data, np.float_):
                if data.is_integer() and self.data_type is int:
                    data = int(data)
                else:
                    data = float(data)
            elif isinstance(data, np.complex_):
                data = complex(data)

        if type(data) is self.data_type:
            self._data = data
        else:
            raise TypeError(("MindPype Scalar contains data of type {}." +
                             " Cannot set data to type {}").format(
                                                                self.data_type,
                                                                type(data)))

    def make_copy(self):
        """
        Produce and return a deep copy of the scalar

        Returns
        -------
        Deep copy of referenced parameter: Scalar

        Examples
        --------
        >>> new_scalar = example_scalar.make_copy()
        >>> print(new_scalar.data)

            12
        """
        cpy = Scalar(self.session,
                     self.data_type,
                     self.data,
                     self.virtual,
                     self.ext_src,
                     self.ext_out)

        # add the copy to the session
        sess = self.session
        sess.add_data(cpy)

        return cpy

    def copy_to(self, dest_scalar):
        """
        Copy all the elements of the scalar to another scalar

        Parameters
        ----------
        dest_scalar : Scalar Object
            Scalar object which will represent the copy of the referenced
            Scalar's elements

        Examples
        --------
        >>> example_scalar.copy_to(copy_of_example_scalar)
        """
        dest_scalar.data = self.data

        # for now, don't copy the type, virtual and ext_src attributes because
        # these should really be set during creation not later

    def assign_random_data(self, whole_numbers=False, vmin=0, vmax=1,
                           covariance=False):
        """
        Assign random data to the scalar. This is useful for testing and
        verification purposes.

        Parameters
        ----------
        whole_numbers: bool
            Assigns data that is only whole numbers if True
        vmin: int
            Lower limit for values in the random data
        vmax: int
            Upper limits for values in the random data
        covarinace: bool
            If True, assigns random covariance matrix

        """
        if self.data_type == int or whole_numbers:
            self._data = np.random.randint(vmin, vmax+1)
        elif self.data_type == float:
            vrange = vmax - vmin
            self.data = vrange * np.random.rand() + vmin
        elif self.data_type == complex:
            self.data = complex(np.random.rand(), np.random.rand())
        elif self.data_type == str:
            self.data = str(np.random.rand())
        elif self.data_type == bool:
            self.data = np.random.choice([True, False])

    def poll_volatile_data(self, label=None):
        """
        Polling/Updating volatile data within the scalar object

        Parameters
        ----------
        Label : int, default = None
            Class label corresponding to class data to poll.
            This is required for epoched data but should be set to None for
            LSL data
        """
        # check if the data is actually volatile
        if self.volatile:
            self.data = self.ext_src.poll_data(label)

    def push_volatile_outputs(self, label=None):

        if self.volatile_out:
            self.ext_out.push_data(self.data, label)

    @classmethod
    def _valid_numeric_types(cls):
        """
        Valid numeric types for a MindPype Scalar object

        Returns
        -------
        [int, float, complex]
        """
        return [int, float, complex, str, bool]

    # Factory Methods
    @classmethod
    def create(cls, sess, data_type):
        """
        Initialize a non-virtual, non-volatile Scalar object with an empty
        data field and add it to the session

        Parameters
        ----------
        sess : Session Object
            Session where the Scalar object will exist
        data_type : int, float, complex, str, or bool
            Data type of data represented by Scalar object

        Return
        ------
        Scalar 

        Examples
        --------
        >>> new_scalar = Scalar.create(sess, int)
        >>> new_scalar.data = 5

        """
        if isinstance(data_type, str):
            dtypes = {'int': int, 'float': float, 'complex': complex,
                      'str': str, 'bool': bool}
            if data_type in dtypes:
                data_type = dtypes[data_type]

        if not (data_type in Scalar._valid_types):
            return
        s = cls(sess, data_type, None, False, None)

        sess.add_data(s)
        return s

    @classmethod
    def create_virtual(cls, sess, data_type):

        """
        Initialize a virtual, non-volatile Scalar object with an empty data
        field and add it to the session

        Parameters
        ----------
        sess : Session Object
            Session where the Scalar object will exist
        data_type : int, float, complex, str, or bool
            Data type of data represented by Scalar object

        Return
        ------
        Scalar 

        Examples
        --------
        >>> new_scalar = Scalar.create_virtual(sess, int)
        >>> new_scalar.data = 5
        """

        if isinstance(data_type, str):
            dtypes = {'int': int, 'float': float, 'complex': complex,
                      'str': str, 'bool': bool}
            if data_type in dtypes:
                data_type = dtypes[data_type]

        if not (data_type in Scalar._valid_types):
            return

        if not (data_type in Scalar._valid_types):
            return
        s = cls(sess, data_type, None, True, None)

        # add the scalar to the session
        sess.add_data(s)
        return s

    @classmethod
    def create_from_value(cls, sess, value):

        """
        Initialize a non-virtual, non-volatile Scalar object with specified
        data and add it to the session

        Parameters
        ----------
        sess : Session Object
            Session where the Scalar object will exist
        value : Value of type int, float, complex, str, or bool
            Data represented by Scalar object

        Return
        ------
        Scalar

        Examples
        --------
        >>> new_scalar = Scalar.create_from_value(sess, 5)
        >>> print(new_scalar.data)
            5

        """

        data_type = type(value)
        if not (data_type in Scalar._valid_types):
            return

        s = cls(sess, data_type, value, False, None)

        # add the scalar to the session
        sess.add_data(s)
        return s

    @classmethod
    def create_from_source(cls, sess, data_type, src):

        """
        Initialize a non-virtual, volatile Scalar object with an empty data
        field and add it to the session

        Parameters
        ----------
        sess : Session Object
            Session where the Scalar object will exist
        data_type : int, float, complex, str, or bool
            Data type of data represented by Scalar object
        src : Data Source object
            Data source object (LSL, continuousMat, or epochedMat) from
            which to poll data

        Return
        ------
        Scalar

        Examples
        --------
        >>> new_scalar = Scalar.create_from_source(sess, int, src)
        """

        if not (data_type in Scalar._valid_types):
            return
        s = cls(sess, data_type, None, False, src)

        # add the scalar to the session
        sess.add_data(s)
        return s


class Tensor(MPBase):
    """
    Tensor (or n-dimensional matrices), are defined by the tensor class.
    MindPype tensors can either be volatile (are updated/change each trial,
    generally reserved for tensors containing current trial data), virtual
    (empty, dimensionless tensor object). Like scalars and array, tensors can
    be created from data, copied from a different variable, or created
    virtually, so they don’t initially contain a value.
    Each of the scalars, tensors and array data containers also have an
    external source (_ext_src) attribute, which indicates, if necessary,
    the source from which the data is being pulled from. This is
    especially important if trial/training data is loaded into a tensor
    each trial from an LSL stream or MAT file.

    Parameters
    ----------
    sess : Session object
        Session where Tensor will exist
    shape : shape_like
        Shape of the Tensor
    data : ndarray
        Data to be stored within the array
    is_virtual : bool
        If False, the Tensor is non-virtual, if True, the Tensor is virtual
    ext_src : input Source
        Data source the tensor pulls data from (only applies to Tensors
        created from a handle)
    ext_out : output Source
        Data source the tensor pushes data to (only applies to Tensors created
        from a handle)
        
    Attributes
    ----------
    shape : tuple
        Shape of the data
    virtual : bool
        If true, the Scalar object is virtual, non-virtual otherwise
    ext_src : LSL data source input object, MAT data source, or None
        External data source represented by the scalar; this data will
        be polled/updated when trials are executed. If the data does
        not represent an external data source, set ext_src to None
    ext_out : output Source
        Data source the tensor pushes data to (only applies to Tensors created
        from a handle)
    data : value of type int, float, complex, str, or bool
        Data value represented by the Scalar object
    volatile : bool
        True if source is volatile (needs to be updated/polled between
        trials), false otherwise
    """

    def __init__(self, sess, shape, data, is_virtual, ext_src, ext_out=None):
        """
        Constructor for Tensor class
        """
        super().__init__(MPEnums.TENSOR, sess)
        self._shape = tuple(shape)
        self.virtual = is_virtual
        self.ext_src = ext_src
        self.ext_out = ext_out

        if not (data is None):
            self._data = data
        else:
            self._data = np.zeros(shape)

        if ext_src is None:
            self.volatile = False
        else:
            self.volatile = True

        if ext_out is None:
            self.volatile_out = False
        else:
            self.volatile_out = True

    # API Getters
    @property
    def data(self):
        """
        Getter for Tensor data

        Returns
        -------
        Data stored in Tensor : ndarray

        Examples
        --------
        >>> print(tensor.data)
        """
        return self._data

    @property
    def shape(self):
        return self._shape


    # API setters
    @data.setter
    def data(self, data):
        """
        Set data of a Tensor. If the current shape of the Tensor
        is different from the shape of the data being inputted,
        you must first change the shape of the Tensor before adding
        the data, or an error will be thrown

        Parameters
        ----------
        data : nd_array
            Data to have the Tensor data changed to

        Raises
        ------
        ValueError
            If the shape of the Tensor is different from the shape of the data
            being inputted

        Examples
        --------
        >>> tensor.data = np.array([1, 2, 3, 4, 5, 6])

        """

        # special case where every dimension is a singleton
        if (np.prod(np.asarray(data.shape)) == 1 and
                np.prod(np.asarray(self.shape)) == 1):
            while len(self.shape) > len(data.shape):
                data = np.expand_dims(data, axis=0)

            while len(self.shape) < len(data.shape):
                data = np.squeeze(data, axis=0)

        if self.virtual and self.shape != data.shape:
            self._shape = data.shape

        if self.shape == data.shape:
            self._data = data
        else:
            raise ValueError("Mismatched shape")

    @shape.setter
    def shape(self, shape):
        """
        Method to set the shape of a Tensor. Only applies to
        non-virtual tensors and sets all values in the
        modified tensor to 0.

        Parameters
        ----------
        shape : shape_like
            Shape to change the Tensor to

        Raises
        ------
        ValueError
            If the Tensor is non-virtual, the shape cannot be changed

        .. note:: This method is only applicable to virtual Tensors, and will
                  throw an error if called on a non-virtual Tensor.

        Examples
        --------
        >>> t = Tensor.create_virtual((1, 2, 3))
        >>> t.shape = (3, 2, 1)
        """

        if self.virtual:
            self._shape = shape
            # when changing the shape write a zero tensor to data
            self.data = np.zeros(shape)
        else:
            raise ValueError("Cannot change shape of non-virtual tensor")

    def make_copy(self):
        """
        Create and return a deep copy of the tensor

        Returns
        -------
        Tensor object
            Deep copy of the Tensor object

        Examples
        --------
        >>> t = Tensor.create_virtual((1, 2, 3))
        >>> t2 = t.make_copy()
        """
        # TODO determine what to do when copying virtual
        cpy = Tensor(self.session,
                     self.shape,
                     self.data,
                     self.virtual,
                     self.ext_src)

        # add the copy to the session
        sess = self.session
        sess.add_data(cpy)

        return cpy

    def copy_to(self, dest_tensor):
        """
        Copy the attributes of the tensor to another tensor object

        Parameters
        ----------
        dest_tensor : Tensor object
            Tensor object where the attributes with the referenced Tensor will
            be copied to
        """
        if dest_tensor.virtual and dest_tensor.shape != self.shape:
            dest_tensor.shape = self.shape
        dest_tensor.data = self.data

        # Not copying virtual and ext_src attributes because these should
        # only be set during creation and modifying could cause unintended
        # consequences

    def assign_random_data(self, whole_numbers=False, vmin=0, vmax=1,
                           covariance=False):
        """
        Assign random data to the tensor. This is useful for testing and
        verification purposes.

        Parameters
        ----------
        whole_numbers: bool
            Assigns data that is only whole numbers if True
        vmin: int
            Lower limit for values in the random data
        vmax: int
            Upper limits for values in the random data
        covarinace: bool
            If True, assigns random covariance matrix
        """
        if whole_numbers:
            self.data = np.random.randint(vmin, vmax+1, size=self.shape)
        else:
            num_range = vmax - vmin
            self.data = num_range * np.random.rand(*self.shape) + vmin

        if covariance:
            rank = len(self.shape)
            if rank != 2 and rank != 3:
                raise ValueError("Cannot assign random covariance matrix to " +
                                 "tensor with rank other than 2 or 3")

            if self.shape[-2] != self.shape[-1]:
                raise ValueError("Cannot assign random covariance matrix to " +
                                 "tensor with non-square last two dimensions")

            if rank == 2:
                self.data = np.cov(self.data)
            else:
                for i in range(self.shape[0]):
                    self.data[i,:,:] = np.cov(self.data[i,:,:])

            # add regularization
            self.data += 0.001 * np.eye(self.shape[-1])

    def poll_volatile_data(self, label=None):
        """
        Pull data from external sources or MindPype input data sources.

        Parameters
        ----------
        Label : int, default = None
            Class label corresponding to class data to poll.
        """

        # check if the data is actually volatile, if not just return
        if not self.volatile:
            return

        data = self.ext_src.poll_data(label=label)
        # if we only pulled one trial, remove the first dimension
        if len(data.shape) > 2:
            data = np.squeeze(data, axis=0)
        self.data = data

    def push_volatile_outputs(self, label=None):
        """
        Push data to external sources.
        """
        # check if the output is actually volatile first
        if self.volatile_out:
            # push the data
            self.ext_out.push_data(self.data)

    # Factory Methods
    @classmethod
    def create(cls, sess, shape):
        """
        Factory Method to create a generic, non-virtual, Tensor object. The
        shape must be known to create this object

        Parameters
        ----------
        sess : Session object
            Session where Tensor will exist
        shape : shape_like
            Shape of the Tensor

        """

        t = cls(sess, shape, None, False, None)

        # add the tensor to the session
        sess.add_data(t)
        return t

    @classmethod
    def create_virtual(cls, sess, shape=()):
        """
        Factory method to create a virtual Tensor

        Parameters
        ----------

        sess : Session object
            Session where Tensor will exist

        shape : shape_like, default = ()
            Shape of the Tensor, can be changed for virtual tensors
        """

        t = cls(sess, shape, None, True, None)

        # add the tensor to the session
        sess.add_data(t)
        return t

    @classmethod
    def create_from_data(cls, sess, data):
        """
        Factory method to create a Tensor from data

        Parameters
        ----------

        sess : Session object
            Session where Tensor will exist

        data : ndarray
            Data to be stored within the array

        """

        if type(data) is list:
            data = np.asarray(data)

        t = cls(sess, data.shape, data, False, None)

        # add the tensor to the session
        sess.add_data(t)
        return t

    @classmethod
    def create_from_handle(cls, sess, shape, src):
        """
        Factory method to create a Tensor from a handle/external source

        Parameters
        ----------

        sess : Session object
            Session where Tensor will exist

        shape : shape_like
            Shape of the Tensor

        ext_src : input Source
            Data source the tensor pulls data from (only applies to Tensors
            created from a handle)

        """
        t = cls(sess, shape, None, False, src)

        # add the tensor to the session
        sess.add_data(t)
        return t

    @classmethod
    def _create_for_volatile_output(cls, sess, shape, out):
        """
        Create data source for volatile output

        Parameters
        ----------
        sess : Session object
            Session where Tensor will exist

        shape : shape_like
            Shape of the Tensor

        out : output Source
            Data source the tensor pushes data to (only applies to Tensors
            created for volatile output)
        """
        # These tensors should be non-volatile but since init and trial data
        # can be different sizes, they need to be virtual until that is
        # addressed

        t = cls(sess, shape, None, True, None, out)
        sess.add_data(t)
        return t

    # utility static methods
    @staticmethod
    def _validate_data(shape, data):
        """
        Method that returns True if  the data within the tensor is the right
        shape and is a numpy ndarray. False otherwise.

        Parameters
        ----------
        data: Tensor
            Data to be validated

        Returns
        -------
        is_valid: bool
            Returns true if the data in the tensor is the correct shape and is a numpy ndarray
        """
        if data is None:
            return False

        if (not (type(data) is np.ndarray)) or (tuple(shape) != data.shape):
            return False

        return True


class Array(MPBase):
    """
    Array containing instances of other MindPype classes. Each array can only
    hold one type of MindPype class.
    
    .. note:: A single array object should only contain one MindPype/data
            object type.

    Parameters
    ----------
    sess : Session object
        Session where the Array object will exist
    capacity : int
        Maximum number of elements to be stored within the array (for
        allocation purposes)
    element_template : any
        The template MindPype element to populate the array (see examples)


    Attributes
    ----------
    virtual : bool
        If true, the Scalar object is virtual, non-virtual otherwise
    volatile : bool
        True if source is volatile (needs to be updated/polled between
        trials), false otherwise
    capacity: int
        Max number of elements that can be stored in the array
    _elements: array
        Elements of the array
    
    Examples
    --------
    >>> # Creating An Array of tensors
    >>> template = Tensor.create(example_session, input_data.shape)
    >>> example = Array.create(example_session, example_capacity, template)

    Return
    ------
    array: Array Object

    """

    def __init__(self, sess, capacity, element_template):
        """ Init """
        super().__init__(MPEnums.ARRAY, sess)

        self.virtual = False  # no virtual arrays for now
        self.volatile = False  # no volatile arrays for now...
        self.volatile_out = False  # no volatile arrays for now...

        self._capacity = capacity

        self._elements = [None] * capacity

        for i in range(capacity):
            self._elements[i] = element_template.make_copy()

    # Returns an element at a particular index
    def get_element(self, index):
        """
        Returns the element at a specific index within an array object.

        Parameters
        ----------
        index : int
            Index is the position within the array with the element will be
            returned. Index should be 0 <= Index < Capacity

        Return
        ------
        any : Data object at index index

        Examples
        --------
        >>> example_element = example_array.get_element(0)


        """
        if index >= self.capacity or index < 0:
            return

        return self._elements[index]

    # Changes the element at a particular index to a specified value
    def set_element(self, index, element):

        """
        Changes the element at a particular index to a specified value

        Parameters
        ----------
        index : int
            Index in the array where the element will
            change. 0 <= Index < capacity

        element : any
            specified value which will be set at index index

        Examples
        --------
        >>> example_array.set_element(0, 12) # changes 0th element to 12
        >>> print(example_array.get_element(0), example_array.get_element(1))
                (12, 5)


        Notes
        -----
        element must be the same type as the other elements within the array.
        """

        if index >= self._capacity or index < 0:
            raise ValueError("Index out of bounds")

        element.copy_to(self._elements[index])

    # User Facing Getters
    @property
    def capacity(self):
        return self._capacity

    @property
    def num_elements(self):
        # this property is included to allow for seamless abstraction with
        # circle buffer property
        return self._capacity

    @capacity.setter
    def capacity(self, capacity):
        if self.virtual:
            self._capacity = capacity
            self._elements = [None] * capacity

    def make_copy(self):
        """
        Create and return a deep copy of the array
        The copied array will maintain references to the same objects.
        If a copy of these is also desired, they will need to be copied
        separately.

        Parameters
        ----------
        None

        Examples
        --------
        >>> new_array = old_array.make_copy()
        """
        cpy = Array(self.session,
                    self.capacity,
                    self.get_element(0))

        for e in range(self.capacity):
            cpy.set_element(e, self.get_element(e))

        # add the copy to the session
        self.session.add_data(cpy)

        return cpy

    def copy_to(self, dest_array):
        """
        Copy all the attributes of the array to another array. Note
        these will reference the same objects within the element list

        Parameters
        ----------
        dest_array : Array object
            Array object where the attributes with the referenced array
            will be copied to

        Examples
        --------
        >>> old_array.copy_to(copy_of_old_array)

        """
        dest_array.capacity = self.capacity
        for i in range(self.capacity):
            dest_array.set_element(i, self.get_element(i))

    def assign_random_data(self, whole_numbers=False, vmin=0, vmax=1,
                           covariance=False):
        """
        Assign random data to the array. This is useful for testing and
        verification purposes.

        Parameters
        ----------
        whole_numbers: bool
            Assigns data that is only whole numbers if True
        vmin: int
            Lower limit for values in the random data
        vmax: int
            Upper limits for values in the random data
        covarinace: bool
            If True, assigns random covariance matrix
        """
        for i in range(self.capacity):
            self.get_element(i).assign_random_data(whole_numbers, vmin, vmax,
                                                   covariance)

    def to_tensor(self):
        """
        Stack the elements of the array into a Tensor object.

        Returns
        -------
        Tensor
        """
        element = self.get_element(0)

        if not (element.mp_type == MPEnums.TENSOR or
                (element.mp_type == MPEnums.SCALAR and
                 element.data_type in Scalar._valid_numeric_types())):
            return None

        # extract elements and stack into numpy array
        elements = [self.get_element(i).data for i in range(self.capacity)]
        stacked_elements = np.stack(elements)

        # create tensor
        return Tensor.create_from_data(self.session, stacked_elements)

    # API constructor
    @classmethod
    def create(cls, sess, capacity, element_template):

        """
        Factory method to create array object

        Parameters
        ----------
        sess : Session object
            Session where the Array object will exist
        capacity : int
            Maximum number of elements to be stored within the array
            (for allocation purposes)
        element_template : any
            The template MindPype element to populate the array (see examples)

        """

        a = cls(sess, capacity, element_template)

        # add the array to the session
        sess.add_data(a)
        return a


class CircleBuffer(Array):
    """
    A circular buffer/Array for MindPype/data objects.

    Parameters
    ----------
    sess : Session object
        Session where the Array object will exist
    capacity : int
        Maximum number of elements to be stored within the array
        (for allocation purposes)
    element_template : any
        The template MindPype element to populate the array
        (see Array examples)
        
    Attributes
    ----------
    mp_type : MP Enum
        Data source the tensor pushes data to (only applies to Tensors created
        from a handle)
    head : data object
        First element of the circle buffer
    tail : data object
        Last element of the circle buffer

    """

    def __init__(self, sess, capacity, element_template):
        super().__init__(sess, capacity, element_template)
        self.mp_type = MPEnums.CIRCLE_BUFFER  # overwrite

        self._head = None
        self._tail = None

    @property
    def num_elements(self):
        """
        Return the number of elements currently in the buffer.

        Parameters
        ----------
        None

        Return
        ------
        int: Number of elements currently in the buffer

        Examples
        --------
        >>> example_num_elements = example_buffer.num_elements()
        """
        if self.is_empty():
            return 0
        else:
            return ((self._tail - self._head) % self._capacity) + 1

    def is_empty(self):
        """
        Checks if circle buffer is empty

        Parameters
        ----------

        Return
        ------
        bool : True if circle buffer is empty, false otherwise


        Examples
        --------

        >>> is_empty = example_buffer.is_empty()
        >>> print(is_empty)

            True
        """

        if self._head is None and self._tail is None:
            return True
        else:
            return False

    def is_full(self):
        """
        Checks if circle buffer is full

        Return
        ------
        bool : True if circle buffer is empty, false otherwise


        Examples
        --------

        >>> is_empty = example_buffer.is_empty()
        >>> print(is_empty)

            True
        """

        if self._head == ((self._tail + 1) % self._capacity):
            return True
        else:
            return False

    def get_queued_element(self, index):
        """
        Returns the element at a specific index within an Circle Buffer object.

        Parameters
        ----------
        index : int
            Index is the position within the array with the element will be
            returned. Index should be 0 <= Index < Capacity

        Return
        ------
        any : Data object at index index

        Examples
        --------
        >>> example_element = example_circle_buffer.get_element(0)
        """
        if index > self.num_elements:
            return None

        abs_index = (index + self._head) % self._capacity

        return self.get_element(abs_index)

    def peek(self):
        """
        Returns the front element of a circle buffer

        Parameters
        ----------
        None

        Return
        ------
        any : Data object at first index

        Examples
        --------
        >>> example_element = example_circle_buffer.peek()
        >>> print(example_element)

            12


        """

        if self.is_empty():
            return None

        return super(CircleBuffer, self).get_element(self._head)

    def enqueue(self, obj):
        """
        Enqueue an element into circle buffer

        Parameters
        ----------
        obj: data object
            Object to be added to circle buffer
        """
        if self.is_empty():
            self._head = 0
            self._tail = -1

        elif self.is_full():
            self._head = (self._head + 1) % self.capacity

        self._tail = (self._tail + 1) % self.capacity
        return super().set_element(self._tail, obj)

    def enqueue_chunk(self, cb):
        """
        Enqueue a number of elements from another circle buffer into this
        circle buffer
        
        Parameters
        ----------
        cb: Circle Buffer
            Circle buffer to enqueue into the other Circle buffer
        """

        while not cb.is_empty():
            element = cb.dequeue()
            self.enqueue(element)

    def dequeue(self):
        """ 
        Dequeue element from circle buffer 
        
        Returns
        -------
        ret: data object
            MindPype data object at the head of the circle buffer that is removed
        """
        if self.is_empty():
            return None

        ret = super().get_element(self._head)

        if self._head == self._tail:
            self._head = None
            self._tail = None
        else:
            self._head = (self._head + 1) % self.capacity

        return ret

    def make_copy(self):
        """
        Create and return a deep copy of the Circle Buffer
        The copied Circle Buffer will maintain references to the same objects.
        If a copy of these is also desired, they will need to be copied
        separately.

        Returns
        -------
        cpy: Circle Buffer
            Copy of the circle buffer
        """
        cpy = CircleBuffer(self.session,
                           self.capacity,
                           self.get_element(0))

        for e in range(self.capacity):
            cpy.set_element(e, self.get_element(e))

        # TODO this should be handled using API methods instead
            # copy the head and tail as well
        cpy._tail = self._tail
        cpy._head = self._head

        # add the copy to the session
        self.session.add_data(cpy)

        return cpy

    def copy_to(self, dest_array):
        """
        Copy all the attributes of the circle buffer to another circle buffer

        Parameters
        ----------
        dest_array: Circle buffer
            Circle buffer to copy attributes to
        """
        dest_array.capacity = self.capacity
        for i in range(self.capacity):
            dest_array.set_element(i, self.get_element(i))

        if dest_array.mp_type == MPEnums.CIRCLE_BUFFER:
            # copy the head and tail as well
            dest_array._tail = self._tail
            dest_array._head = self._head

    def flush(self):
        """
        Empty the buffer of all elements
        """
        while not self.is_empty():
            self.dequeue()

    def to_tensor(self):
        """
        Copy the elements of the buffer to a Tensor and return the tensor
        """
        if self.is_empty():
            return Tensor.create(self.session, (0,))

        t = super().to_tensor()

        # remove data from tensor that is outside the
        # range of the cb's head and tail
        if self._head < self._tail:
            valid_data = t.data[self._head:self._tail+1]
        else:
            valid_data = np.concatenate((t.data[self._head:],
                                         t.data[:self._tail+1]),
                                        axis=0)

        return Tensor.create_from_data(self.session, valid_data)

    def assign_random_data(self, whole_numbers=False, vmin=0, vmax=1,
                           covariance=False):
        """
        Assign random data to the buffer. This is useful for testing
        and verification purposes.
        """
        super().assign_random_data(whole_numbers, vmin, vmax, covariance)
        self._head = 0
        self._tail = self.capacity - 1

    @classmethod
    def create(cls, sess, capacity, element_template):
        """ 
        Create circle buffer 

        Parameters
        ----------
        sess: Session Object
            Session where graph will exist
        capacity: Int
            Capacity of buffer
        element_template : any
            The template MindPype element to populate the array
            (see Array examples)

        Returns
        -------
        cb: Circle Buffer
        """
        cb = cls(sess, capacity, element_template)

        # add to the session
        sess.add_data(cb)

        return cb<|MERGE_RESOLUTION|>--- conflicted
+++ resolved
@@ -99,50 +99,6 @@
         """
         return self._data
 
-<<<<<<< HEAD
-=======
-    @property
-    def data_type(self):
-        """
-        Getter for data_type attribute
-
-        Return
-        ------
-        one of [int, float, complex, str, bool] : type
-            Indicates the type of data represented by the Scalar
-        """
-        return self._data_type
-
-    @property
-    def ext_src(self):
-        """
-        Getter for ext_src attribute
-
-        Return
-        ------
-        External data source represented by the scalar : LSL data source input object, XDF data source, MAT data source, or None
-            This data will be polled/updated when trials are executed. If the data does not
-            represent an external data source, ext_src is None
-
-        """
-
-        return self._ext_src
-
-    @property
-    def ext_out(self):
-        """
-        Getter for ext_out attribute
-
-        Return
-        ------
-        External data output represented by the scalar : LSL data source output object, XDF data source, MAT data source, or None
-            This data will be pushed when trials are executed. If the data does not represent
-            an external data source, ext_out is None
-
-        """
-        return self._ext_out
-
->>>>>>> 3546f585
     # API Setters
     @data.setter
     def data(self, data):
