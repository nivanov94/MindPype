--- conflicted
+++ resolved
@@ -223,21 +223,12 @@
 
     def add_to_session(self, mp_obj):
         """
-<<<<<<< HEAD
-
-        for d in self._datum:
-            if self._datum[d].volatile_out:
-                self._datum[d].push_volatile_outputs(label)
-
-    def add_graph(self, graph):
-=======
         Add a MindPype object to the session
 
         Parameters
         ----------
         mp_obj : MPBase
             MindPype object to add to the session
->>>>>>> f8153fcc
         """
 
         if not issubclass(type(mp_obj), MPBase):
