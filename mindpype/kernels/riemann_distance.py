from ..core import MPEnums
from ..kernel import Kernel
from ..graph import Node, Parameter
from ..containers import Tensor

import numpy as np

from pyriemann.utils.distance import distance_riemann

class RiemannDistanceKernel(Kernel):
    """
<<<<<<< HEAD
    Calculates the Riemann mean of covariances contained in a tensor. 
    Kernel computes pairwise distances between 2D tensors
=======
    Kernel computes pairwise distances between 2D tensors according to the riemann metric
>>>>>>> fdb3d058

    .. note::
        This kernel utilizes the pyriemann function
        :func:`distance_riemann <pyriemann:pyriemann.utils.distance.distance_riemann>`,

    Parameters
    ----------
    graph : Graph
        Graph that the kernel should be added to

    inA : Tensor
        Input 1 data

    inB : Tensor
        Input 2 data

    outA : Tensor or Scalar
        Output data

    """

    def __init__(self,graph,inA,inB,outA):
        """ Init """
        super().__init__('RiemannDistance',MPEnums.INIT_FROM_NONE,graph)
        self.inputs = [inA,inB]
        self.outputs = [outA]

        self._covariance_inputs = (0,1)

    def _initialize(self, init_inputs, init_outputs, labels):
        """
        This kernel has no internal state that must be initialized. Call initialization_execution if downstream nodes are missing training data
        """

        init_inA, init_inB = init_inputs
        init_out = init_outputs[0]

        for init_in in (init_inA, init_inB):
            if init_in is not None and init_in.mp_type != MPEnums.TENSOR:
                init_in = init_in.to_tensor()

        if init_out is not None and (init_inA is not None and init_inA.shape != ()):
            # update output size, as needed
            if init_out.virtual:
                output_sz = self._compute_output_shape(init_inA, init_inB)
                init_out.shape = output_sz

            self._process_data([init_inA, init_inB], init_outputs)


    def _compute_output_shape(self, inA, inB):
        """
        Determine the shape of the tensor that contains the calculated Riemann mean of covariances

        Parameters
        ----------

        inA : Tensor 
            Input 1 data

        inB : Tensor
            Input 2 data
        """
        out_sz = []
        mat_sz = None
        for param in (inA,inB):
            if param.mp_type == MPEnums.TENSOR:
                # ensure it is 3D or 2D
                param_rank = len(param.shape)
                if param_rank != 2 and param_rank != 3:
                    print("Both inputs must be either 2D or 3D")
                    return ()

                if mat_sz == None:
                    mat_sz = param.shape[-2:]
                elif param.shape[-2:] != mat_sz:
                    return ()

                if param_rank == 3:
                    out_sz.append(param.shape[0])
                else:
                    out_sz.append(1)
            else:
                raise TypeError("RiemannianDistance kernel: Input should be tensor")

        return tuple(out_sz)

    def _verify(self):
        """
        Verify the inputs and outputs are appropriately sized and typed
        """

        inA, inB = self.inputs
        outA = self.outputs[0]

        # first ensure the input and output are tensors or Arrays of Tensors
        for param in (inA, inB, outA):
            if (param.mp_type != MPEnums.TENSOR):
                raise TypeError("RiemannianDistance kernel: All inputs and outputs must be Tensors")

        out_sz = self._compute_output_shape(inA, inB)
        num_combos = out_sz[0]*out_sz[1]

        # if the output is a virtual tensor and dimensionless,
        # add the dimensions now
        if (outA.virtual and len(outA.shape) == 0):
            outA.shape = out_sz


        if (outA.mp_type == MPEnums.TENSOR and
            outA.shape != out_sz):
            raise ValueError("RiemannianDistance kernel: Output shape does not match expected shape")
    
    def _process_data(self, inputs, outputs):
        """
        Execute the kernel and calculate the mean

        Parameters
        ----------

        inputs: Tensor
            Input data container

        outputs: Tensor or Scalar
            Output data container
        """
        def get_obj_data_at_index(obj,index,rank):
            """
            Get value at specified index from tensor or array

            Parameters
            ----------

            obj: Tensor 
                Data container to extract data from
            
            index: Int
                Index to extract data from

            rank: Int
                Number of dimensions of data container

            Returns
            -------

            data: numpy.ndarray
                Data at specified index of tensor or array
            """
            if obj.mp_type == MPEnums.TENSOR:
                if rank == 1 and len(obj.shape) == 2:
                    return obj.data
                else:
                    return obj.data[index,:,:]

        def set_obj_data_at_index(obj,index,data):
            """
            Set value at specified index from tensor 

            Parameters
            ----------

            obj: Tensor 
                Data container to extract data from
            
            index: Int
                Index to extract data from

            rank: Int
                Number of dimensions of data container
            """
            if obj.mp_type == MPEnums.TENSOR:
                tensor_data = obj.data # need to extract and edit numpy array b/c tensor currently does not allow sliced modifications
                tensor_data[index] = data
                obj.data = tensor_data

        out_sz = []
        for in_param in inputs:
            if in_param.mp_type == MPEnums.TENSOR:
                if len(in_param.shape) == 3:
                    m = in_param.shape[0]
                else:
                    m = 1

            out_sz.append(m)


        for i in range(out_sz[0]):
            # extract the ith element from inA
            x = get_obj_data_at_index(inputs[0],i,out_sz[0])

            for j in range(out_sz[1]):
                # extract the jth element from inB
                y = get_obj_data_at_index(inputs[1],j,out_sz[1])

                set_obj_data_at_index(outputs[0],(i,j),
                                      distance_riemann(x,y))

    @classmethod
    def add_to_graph(cls,graph,inA,inB,outA,init_inputs=None,init_labels=None):
        """
        Factory method to create a Riemann mean calculating kernel

        Parameters
        ----------
        graph : Graph
            Graph that the kernel should be added to

        inA : Tensor
            Input 1 data

        inB : Tensor
            Input 2 data

        outA : Tensor or Scalar
            Output data

        Returns
        -------
        node : Node
            Node object that contains the kernel and parameters
        """

        # create the kernel object
        k = cls(graph,inA,inB,outA)

        # create parameter objects for the input and output
        params = (Parameter(inA,MPEnums.INPUT),
                  Parameter(inB,MPEnums.INPUT),
                  Parameter(outA,MPEnums.OUTPUT))

        # add the kernel to a generic node object
        node = Node(graph,k,params)

        # add the node to the graph
        graph.add_node(node)

        # if initialization data is provided, add it to the node
        if init_inputs is not None:
            node.add_initialization_data(init_inputs, init_labels)

        return node
<|MERGE_RESOLUTION|>--- conflicted
+++ resolved
@@ -9,12 +9,7 @@
 
 class RiemannDistanceKernel(Kernel):
     """
-<<<<<<< HEAD
-    Calculates the Riemann mean of covariances contained in a tensor. 
-    Kernel computes pairwise distances between 2D tensors
-=======
     Kernel computes pairwise distances between 2D tensors according to the riemann metric
->>>>>>> fdb3d058
 
     .. note::
         This kernel utilizes the pyriemann function
