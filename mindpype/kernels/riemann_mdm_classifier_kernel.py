--- conflicted
+++ resolved
@@ -14,11 +14,7 @@
 
     .. note::
         This kernel utilizes the pyriemann class
-<<<<<<< HEAD
-        :mod:`MDM <pyriemann:pyriemann.classification,MDM>`.
-=======
         :class:`MDM <pyriemann:pyriemann.classification.MDM>`.
->>>>>>> 3546f585
 
     Parameters
     ----------
