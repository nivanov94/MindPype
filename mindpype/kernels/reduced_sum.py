from ..core import MPEnums
from ..kernel import Kernel
from ..graph import Node, Parameter

<<<<<<< HEAD
=======
from ..containers import Scalar, Tensor

>>>>>>> fdb3d058
import numpy as np

class ReducedSumKernel(Kernel):
    """
    Kernel to compute the sum of the input tensor's
    element along the provided axis

    Parameters
    ----------
    graph : Graph
        Graph that the kernel should be added to

    inA : Tensor
        Input data

    outA : Tensor or Scalar
        Output data

    axis : int or tuple of ints, default = None
        Axis or axes along which the sum is computed.

    keep_dims : bool, default = False
        If true, the reduced dimensions are retained with length 1

    """

    def __init__(self, graph, inA, outA,
                 axis=None, keep_dims=False):
        """ Init """
        super().__init__('ReducedSum',MPEnums.INIT_FROM_NONE,graph)
        self.inputs = [inA]
        self.outputs = [outA]
        self._axis = axis
        self._keep_dims = keep_dims


    def _compute_output_sz(self, input_sz):
        """ 
        Determine the shape of the output

        Parameters
        ----------

        input_sz: nd.array
            Dimensions of the input data tensor
        """
        # determine the axes that will be reduced
        if self._axis is not None:
            reduced_axes = [a==self._axis for a in range(len(input_sz))]
        else:
            reduced_axes = [True] * len(input_sz)

        output_sz = []
        for i in range(len(input_sz)):
            if reduced_axes[i] and self._keep_dims:
                output_sz.append(1)
            elif not reduced_axes[i]:
                output_sz.append(input_sz[i])
        
        if len(output_sz) == 0:
            output_sz = (1,)
        else:
            output_sz = tuple(output_sz)

        return output_sz


    def _initialize(self, init_inputs, init_outputs, labels):
        """
        This kernel has no internal state that must be initialized
        """
        init_in = init_inputs[0]
        init_out = init_outputs[0]

        if init_out is not None and (init_in is not None and init_in.shape != ()):
            tmp_axis = self._axis  # Axis may be modified during initialization, so save it temporarily
            tmp_keep_dims = self._keep_dims  # Keep dims may be modified during initialization, so save it temporarily
            override_output_shape = False
            
            if init_in.mp_type != MPEnums.TENSOR:
                init_in = init_in.to_tensor()

            if self._axis is not None:
                # if init input is higher dimensional than input, increase axis
                if len(init_in.shape) > len(self.inputs[0].shape):
                    self._axis += 1

            else:
                # if the init input is higher dimensional than the input, then resize the input
                if len(init_in.shape) > len(self.inputs[0].shape):
                    self._axis = 1
                    init_in_data = init_in.data
                    init_in = Tensor.create_virtual(self.session)
                    init_in.data = np.reshape(init_in_data, (init_in_data.shape[0], -1))

                    if self._keep_dims:
                        output_sz = (init_in_data.shape[0],) + (1,) * (len(init_in_data.shape) - 1)
                        override_output_shape = True
                    else:
                        self._keep_dims = True

            # adjust the shape of init output tensor, as needed
            if init_out.virtual:
                if override_output_shape:
                    init_out.shape = output_sz
                else:
                    input_sz = list(init_in.shape)
                    output_sz = self._compute_output_sz(input_sz)
                init_out.shape = output_sz

            self._process_data([init_in], init_outputs)

            if override_output_shape:
                # need to manually set the output shape here since the 
                # output shape is not set correctly in the process_data method
                output_data = init_outputs[0].data
                init_outputs[0].shape = output_sz
                init_outputs[0].data = np.reshape(output_data, output_sz)

            self._axis = tmp_axis  # Restore the original axis value
            self._keep_dims = tmp_keep_dims  # Restore the original keep_dims value

    def _verify(self):
        """
        Verify the inputs and outputs are appropriately sized
        """

        inA = self.inputs[0]
        outA = self.outputs[0]

        # first ensure the inputs and outputs are the appropriate type
        if inA.mp_type != MPEnums.TENSOR:
            raise TypeError('ReducedSum kernel requires Tensor input')

        if (outA.mp_type != MPEnums.TENSOR and
            outA.mp_type != MPEnums.SCALAR):
            raise TypeError('ReducedSum kernel requires Tensor or Scalar output')

        if (outA.mp_type == MPEnums.SCALAR and
<<<<<<< HEAD
            (not outA.is_numeric)):
=======
            (outA.data_type not in Scalar._valid_numeric_types())):
>>>>>>> fdb3d058
            raise TypeError('ReducedSum kernel requires Scalar output to be numeric')
        
        inA_shape = inA.shape

        if self._axis is not None:
            # if negative axis is provided, convert it to positive
            if self._axis < 0:
                self._axis = len(inA_shape) + self._axis

            if self._axis < 0 or self._axis >= len(inA_shape):
                raise ValueError('ReducedSum kernel: axis out of bounds')

        out_shape = self._compute_output_sz(inA_shape)

        # if the output is a virtual tensor and has no defined shape, set the shape now
        if (outA.mp_type == MPEnums.TENSOR
            and outA.virtual
            and len(outA.shape) == 0):
            outA.shape = out_shape

        # ensure the output shape equals the expected output shape
        if outA.mp_type == MPEnums.TENSOR and outA.shape != out_shape:
            raise ValueError('ReducedSum kernel: output tensor shape does not match expected shape')
        elif outA.mp_type == MPEnums.SCALAR and out_shape != (1,):
            raise ValueError('ReducedSum kernel: Multidimensional output cannot be assigned to a Scalar')

    def _process_data(self, inputs, outputs):
        """
        Compute the sum of the tensor's element along given axis.

        Parameters
        ----------

        inputs: list of Tensors 
            Input data container, list of length 1

        outputs: list of Tensors or Scalars
            Output data container, list of length 1
        """
        outputs[0].data = np.sum(inputs[0].data,
                                 axis=self._axis,
                                 keepdims=self._keep_dims)

    @classmethod
    def add_to_graph(cls, graph, inA, outA,
                     axis=None, keep_dims=False,
                     init_input=None, init_labels=None):
        """
        Factory method to create a reduced sum kernel
        and add it to a graph as a generic node object.

        Parameters
        ----------
        graph : Graph
            Graph that the kernel should be added to

        inA : Tensor
            Input data

        outA : Tensor or Scalar
            Output data

        axis : int or tuple of ints, default = None
            Axis or axes along which the sum is computed.

        keep_dims : bool, default = False
            If true, the reduced dimensions are retained with length 1

        Returns
        -------
        node : Node
            Node object that contains the kernel and its parameters

        """

        # create the kernel object
        k = cls(graph, inA, outA, axis, keep_dims)

        # create parameter objects for the input and output
        params = (Parameter(inA, MPEnums.INPUT),
                  Parameter(outA, MPEnums.OUTPUT))

        # add the kernel to a generic node object
        node = Node(graph, k, params)

        # add the node to the graph
        graph.add_node(node)

        # if initialization data is provided, add it to the node
        if init_input is not None:
            node.add_initialization_data([init_input], init_labels)

        return node<|MERGE_RESOLUTION|>--- conflicted
+++ resolved
@@ -1,12 +1,8 @@
 from ..core import MPEnums
 from ..kernel import Kernel
 from ..graph import Node, Parameter
-
-<<<<<<< HEAD
-=======
-from ..containers import Scalar, Tensor
-
->>>>>>> fdb3d058
+from ..containers import Tensor
+
 import numpy as np
 
 class ReducedSumKernel(Kernel):
@@ -73,7 +69,6 @@
 
         return output_sz
 
-
     def _initialize(self, init_inputs, init_outputs, labels):
         """
         This kernel has no internal state that must be initialized
@@ -146,11 +141,7 @@
             raise TypeError('ReducedSum kernel requires Tensor or Scalar output')
 
         if (outA.mp_type == MPEnums.SCALAR and
-<<<<<<< HEAD
             (not outA.is_numeric)):
-=======
-            (outA.data_type not in Scalar._valid_numeric_types())):
->>>>>>> fdb3d058
             raise TypeError('ReducedSum kernel requires Scalar output to be numeric')
         
         inA_shape = inA.shape
@@ -223,7 +214,6 @@
         -------
         node : Node
             Node object that contains the kernel and its parameters
-
         """
 
         # create the kernel object
