from ..core import MPEnums
from ..kernel import Kernel
from ..graph import Node, Parameter

import numpy as np

class TransposeKernel(Kernel):
    """
    Kernel to compute the tensor transpose

    .. note::
        This kernel utilizes the numpy function
        :func:`transpose <numpy:numpy.transpose>`.

    Parameters
    ----------
    graph : Graph
        Graph that the kernel should be added to

    inputA : Tensor
        Input data container

    outputA : Tensor
        Output data container

    axes : tuple or list of ints
        Specifies the axes that will be transposed. See 
        :func:`numpy.transpose <numpy:numpy.transpose>`.
    """

    def __init__(self, graph, inputA, outputA, axes):
        """Init"""
        super().__init__('Transpose', MPEnums.INIT_FROM_NONE, graph)
        self.inputs = [inputA]
        self.outputs = [outputA]
        self._axes = axes

    def _compute_output_shape(self, inA, axes):
        """
        Determine the shape of the transposed tensor

        Parameters
        ----------
        inA: Tensor
            Input data

        axes : tuple or list of ints
            Specifies the axes that will be transposed. See 
            :func:`numpy.transpose <numpy:numpy.transpose>`.

        """
        # check the shape
        input_shape = inA.shape
        input_rank = len(input_shape)

        # determine what the output shape should be
        if input_rank == 0:
            return ()

        if axes == None:
            output_shape = reversed(input_shape)
        else:
            output_shape = input_shape[self._axes]

        return tuple(output_shape)

    def _initialize(self, init_inputs, init_outputs, labels):
        """
        Initialize the kernel and compute initialization data output.

        Parameters
        ----------
        init_inputs : list of Tensor or Array
            Initialization input data container, list of length 1
        init_outputs : list of Tensor or Array
            Initialization output data container, list of length 1
<<<<<<< HEAD
        labels : Tensor
            Class labels for initialization data
=======
        labels : None
            Not used, here for compatibility with other kernels
>>>>>>> ed37cc10
        """
        init_in = init_inputs[0]
        init_out = init_outputs[0]

        # if there is initialization data, process it
        if init_out is not None and (init_in is not None and init_in.shape != ()):
            # extract input data
            if init_in.mp_type != MPEnums.TENSOR:
                init_in = init_in.to_tensor()

            # set the initialization output shape, as needed
            if init_out.virtual:
                if self._axes == None:
                    init_axes = [_ for _ in range(len(init_in.shape))]
                    init_axes[-2:] = [init_axes[-1], init_axes[-2]]
                elif len(init_in.shape)+1 == len(self._axes):
                    init_axes = [0] + [a+1 for a in self._axes]
                else:
                    init_axes = self._axes

                init_out.shape = self._compute_output_shape(init_in, init_axes)

            # process the initialization data
            self._process_data([init_in], init_outputs)

    def _process_data(self, inputs, outputs):
        """
        Compute the transpose of the input data and store
        the result in the output data.

        Parameters
        ----------
<<<<<<< HEAD
        inputs: list of Tensors or Scalars
            Input data container, list of length 1

        outputs: list of Tensors or Scalars 
            Output data container, list of length 1
=======
        inputs: Tensor or Scalar
            Input trial data 
        outputs: Tensor or Scalar 
            Output trial data
>>>>>>> ed37cc10
        """
        outputs[0].data = np.transpose(inputs[0].data,axes=self._axes)

    @classmethod
    def add_to_graph(cls,graph,inputA,outputA,axes=None,init_input=None,init_labels=None):
        """
        Factory method to create a transpose kernel and add it to a graph.

        Parameters
        ----------
        graph : Graph
            Graph that the kernel should be added to
        inputA : Tensor or Scalar
            Input data
        outputA : Tensor or Scalar
            Output data
        axes : tuple or list of ints
            Specifies the axes that will be transposed. See
            :func:`numpy.transpose <numpy:numpy.transpose>`.
        
        Returns
        -------
        node : Node
            Node object that was added to the graph containing the kernel
        """

        # create the kernel object
        k = cls(graph, inputA, outputA, axes)

        # create parameter objects for the input and output
        params = (Parameter(inputA, MPEnums.INPUT),
                  Parameter(outputA, MPEnums.OUTPUT))

        # add the kernel to a generic node object
        node = Node(graph, k, params)

        # add the node to the graph
        graph.add_node(node)

        # if initialization data is provided, add it to the node
        if init_input is not None:
            node.add_initialization_data([init_input], init_labels)

        return node<|MERGE_RESOLUTION|>--- conflicted
+++ resolved
@@ -74,13 +74,7 @@
             Initialization input data container, list of length 1
         init_outputs : list of Tensor or Array
             Initialization output data container, list of length 1
-<<<<<<< HEAD
-        labels : Tensor
-            Class labels for initialization data
-=======
         labels : None
-            Not used, here for compatibility with other kernels
->>>>>>> ed37cc10
         """
         init_in = init_inputs[0]
         init_out = init_outputs[0]
@@ -113,18 +107,11 @@
 
         Parameters
         ----------
-<<<<<<< HEAD
         inputs: list of Tensors or Scalars
             Input data container, list of length 1
 
         outputs: list of Tensors or Scalars 
             Output data container, list of length 1
-=======
-        inputs: Tensor or Scalar
-            Input trial data 
-        outputs: Tensor or Scalar 
-            Output trial data
->>>>>>> ed37cc10
         """
         outputs[0].data = np.transpose(inputs[0].data,axes=self._axes)
 
