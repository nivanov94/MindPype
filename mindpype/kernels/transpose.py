from ..core import MPEnums
from ..kernel import Kernel
from ..graph import Node, Parameter

import numpy as np

class TransposeKernel(Kernel):
    """
    Kernel to compute the tensor transpose

    .. note::
        This kernel utilizes the numpy function
        `transpose <numpy:numpy.transpose>`.

    Parameters
    ----------
    graph : Graph
        Graph that the kernel should be added to

<<<<<<< HEAD
    inputA : Tensor or Scalar
        Input data

    outputA : Tensor or Scalar
        Output data

    axes : tuple or list of ints, optional
        If specified, it must be a tuple or list which contains a permutation of [0,1,..,N-1] where N is 
        the number of axes of a. The i'th axis of the returned array will correspond to the axis numbered 
        axes[i] of the input. If not specified, defaults to range(a.ndim)[::-1], which reverses the order of the axes.
=======
    inputA : Tensor
        Input data container

    outputA : Tensor
        Output data container
>>>>>>> daecc557

    axes : tuple or list of ints
        Specifies the axes that will be transposed. See 
        :func:`numpy.transpose <numpy:numpy.transpose>`.
    """

    def __init__(self, graph, inputA, outputA, axes):
        """Init"""
        super().__init__('Transpose', MPEnums.INIT_FROM_NONE, graph)
        self.inputs = [inputA]
        self.outputs = [outputA]
        self._axes = axes

    def _compute_output_shape(self, inA, axes):
        """
        Determine the shape of the transposed tensor

        Parameters
        ----------
<<<<<<< HEAD
        inA: Tensor or Scalar
            Input data

        axes : tuple or list of ints, optional
        If specified, it must be a tuple or list which contains a permutation of [0,1,..,N-1] where N is 
        the number of axes of a. The i'th axis of the returned array will correspond to the axis numbered 
        axes[i] of the input. If not specified, defaults to range(a.ndim)[::-1], which reverses the order of the axes.
=======
        inA: Tensor
            Input data

        axes : tuple or list of ints
            Specifies the axes that will be transposed. See 
            :func:`numpy.transpose <numpy:numpy.transpose>`.
>>>>>>> daecc557

        """
        # check the shape
        input_shape = inA.shape
        input_rank = len(input_shape)

        # determine what the output shape should be
        if input_rank == 0:
            return ()

        if axes == None:
            output_shape = reversed(input_shape)
        else:
            output_shape = input_shape[self._axes]

        return tuple(output_shape)

    def _initialize(self, init_inputs, init_outputs, labels):
        """
        Initialize the kernel and compute initialization data output.

        Parameters
        ----------
        init_inputs : list of Tensor or Array
            Initialization input data container, list of length 1
        init_outputs : list of Tensor or Array
            Initialization output data container, list of length 1
        labels : None
            Not used, here for compatibility with other kernels
        """
        init_in = init_inputs[0]
        init_out = init_outputs[0]

        # if there is initialization data, process it
        if init_out is not None and (init_in is not None and init_in.shape != ()):
            # extract input data
            if init_in.mp_type != MPEnums.TENSOR:
                init_in = init_in.to_tensor()

            # set the initialization output shape, as needed
            if init_out.virtual:
                if self._axes == None:
                    init_axes = [_ for _ in range(len(init_in.shape))]
                    init_axes[-2:] = [init_axes[-1], init_axes[-2]]
                elif len(init_in.shape)+1 == len(self._axes):
                    init_axes = [0] + [a+1 for a in self._axes]
                else:
                    init_axes = self._axes

                init_out.shape = self._compute_output_shape(init_in, init_axes)

            # process the initialization data
            self._process_data([init_in], init_outputs)

    def _process_data(self, inputs, outputs):
        """
<<<<<<< HEAD
        Compute tensor transpose

        Parameters
        ----------
        inputs: list of Tensors or Scalars
            Input data container, list of length 1

        outputs: list of Tensors or Scalars 
            Output data container, list of length 1
=======
        Compute the transpose of the input data and store
        the result in the output data.

        Parameters
        ----------
        inputs: Tensor or Scalar
            Input trial data 
        outputs: Tensor or Scalar 
            Output trial data
>>>>>>> daecc557
        """
        outputs[0].data = np.transpose(inputs[0].data,axes=self._axes)

    @classmethod
    def add_to_graph(cls,graph,inputA,outputA,axes=None,init_input=None,init_labels=None):
        """
        Factory method to create a transpose kernel and add it to a graph.

        Parameters
        ----------
        graph : Graph
            Graph that the kernel should be added to
        inputA : Tensor or Scalar
<<<<<<< HEAD
            Input  data

        outputA : Tensor or Scalar
            Output data

        axes : tuple or list of ints, default = None
            If specified, it must be a tuple or list which contains a permutation of 
            [0,1,..,N-1] where N is the number of axes of a. The i'th axis of the returned array 
            will correspond to the axis numbered axes[i] of the input. If not specified, defaults 
            to range(a.ndim)[::-1], which reverses the order of the axes.

=======
            Input data
        outputA : Tensor or Scalar
            Output data
        axes : tuple or list of ints
            Specifies the axes that will be transposed. See
            :func:`numpy.transpose <numpy:numpy.transpose>`.
        
>>>>>>> daecc557
        Returns
        -------
        node : Node
            Node object that was added to the graph containing the kernel
        """

        # create the kernel object
        k = cls(graph, inputA, outputA, axes)

        # create parameter objects for the input and output
        params = (Parameter(inputA, MPEnums.INPUT),
                  Parameter(outputA, MPEnums.OUTPUT))

        # add the kernel to a generic node object
        node = Node(graph, k, params)

        # add the node to the graph
        graph.add_node(node)

        # if initialization data is provided, add it to the node
        if init_input is not None:
            node.add_initialization_data([init_input], init_labels)

        return node<|MERGE_RESOLUTION|>--- conflicted
+++ resolved
@@ -17,24 +17,11 @@
     graph : Graph
         Graph that the kernel should be added to
 
-<<<<<<< HEAD
-    inputA : Tensor or Scalar
-        Input data
-
-    outputA : Tensor or Scalar
-        Output data
-
-    axes : tuple or list of ints, optional
-        If specified, it must be a tuple or list which contains a permutation of [0,1,..,N-1] where N is 
-        the number of axes of a. The i'th axis of the returned array will correspond to the axis numbered 
-        axes[i] of the input. If not specified, defaults to range(a.ndim)[::-1], which reverses the order of the axes.
-=======
     inputA : Tensor
         Input data container
 
     outputA : Tensor
         Output data container
->>>>>>> daecc557
 
     axes : tuple or list of ints
         Specifies the axes that will be transposed. See 
@@ -54,22 +41,12 @@
 
         Parameters
         ----------
-<<<<<<< HEAD
-        inA: Tensor or Scalar
-            Input data
-
-        axes : tuple or list of ints, optional
-        If specified, it must be a tuple or list which contains a permutation of [0,1,..,N-1] where N is 
-        the number of axes of a. The i'th axis of the returned array will correspond to the axis numbered 
-        axes[i] of the input. If not specified, defaults to range(a.ndim)[::-1], which reverses the order of the axes.
-=======
         inA: Tensor
             Input data
 
         axes : tuple or list of ints
             Specifies the axes that will be transposed. See 
             :func:`numpy.transpose <numpy:numpy.transpose>`.
->>>>>>> daecc557
 
         """
         # check the shape
@@ -126,8 +103,8 @@
 
     def _process_data(self, inputs, outputs):
         """
-<<<<<<< HEAD
-        Compute tensor transpose
+        Compute the transpose of the input data and store
+        the result in the output data.
 
         Parameters
         ----------
@@ -136,17 +113,6 @@
 
         outputs: list of Tensors or Scalars 
             Output data container, list of length 1
-=======
-        Compute the transpose of the input data and store
-        the result in the output data.
-
-        Parameters
-        ----------
-        inputs: Tensor or Scalar
-            Input trial data 
-        outputs: Tensor or Scalar 
-            Output trial data
->>>>>>> daecc557
         """
         outputs[0].data = np.transpose(inputs[0].data,axes=self._axes)
 
@@ -160,19 +126,6 @@
         graph : Graph
             Graph that the kernel should be added to
         inputA : Tensor or Scalar
-<<<<<<< HEAD
-            Input  data
-
-        outputA : Tensor or Scalar
-            Output data
-
-        axes : tuple or list of ints, default = None
-            If specified, it must be a tuple or list which contains a permutation of 
-            [0,1,..,N-1] where N is the number of axes of a. The i'th axis of the returned array 
-            will correspond to the axis numbered axes[i] of the input. If not specified, defaults 
-            to range(a.ndim)[::-1], which reverses the order of the axes.
-
-=======
             Input data
         outputA : Tensor or Scalar
             Output data
@@ -180,7 +133,6 @@
             Specifies the axes that will be transposed. See
             :func:`numpy.transpose <numpy:numpy.transpose>`.
         
->>>>>>> daecc557
         Returns
         -------
         node : Node
