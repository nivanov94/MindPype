--- conflicted
+++ resolved
@@ -13,33 +13,22 @@
         This kernel utilizes the 
         :class:`XdawnCovariances <pyriemann:pyriemann.estimation.XdawnCovariances>` 
         class from the :mod:`pyriemann <pyriemann:pyriemann>` package.
-<<<<<<< HEAD
-    
+  
     .. note::
         This kernel utilizes the numpy functions
         :func:`newaxis <numpy:numpy.newaxis>`,
         :func:`unique <numpy:numpy.unique>`,
         :func:`squeeze <numpy:numpy.squeeze>`.
-=======
->>>>>>> ed37cc10
 
     Parameters
     ----------
     graph : Graph
         Graph that the kernel should be added to
-<<<<<<< HEAD
     inA : Tensor
         Input data container
     outA : Tensor
         Output data container
     initialization_data : Tensor 
-=======
-    inA : MindPype Tensor object
-        Input data container
-    outA : MindPype Tensor object
-        Output data container
-    initialization_data : MindPype Tensor object
->>>>>>> ed37cc10
         Data to initialize the estimator with (n_trials, n_channels, n_samples)
     labels : MindPype Tensor object
         Class labels for initialization data
@@ -54,16 +43,10 @@
     See Also
     --------
     :class:`Kernel` : Base class for all kernels
-<<<<<<< HEAD
-    :class:`XdawnCovariances <pyriemann:pyriemann.estimation.XdawnCovariances>` : XDawn Covariance Estimator
-    """
-
-=======
 
     :class:`XdawnCovariances <pyriemann:pyriemann.estimation.XdawnCovariances>` : XDawn Covariance Estimator
     """
 
->>>>>>> ed37cc10
     def __init__(self, graph, inA, outA, initialization_data=None, labels=None, 
                  n_filters=4, classes=None):
         """Init"""
@@ -89,7 +72,6 @@
 
         Parameters
         ----------
-<<<<<<< HEAD
         init_inputs : list of Tensors
             Initialization input data container, list of length 1
 
@@ -97,15 +79,6 @@
            Initialization output data container, list of length 1
 
         labels : Tensor
-=======
-        init_inputs : list of MindPype Tensor data containers
-            Initialization input data container, list of length 1
-
-        init_outputs : list of MindPype Tensor data containers
-           Initialization output data container, list of length 1
-
-        labels : MindPype Tensor data container
->>>>>>> ed37cc10
             Labels corresponding to the initialization data class labels (n_trials,)
         """
 
@@ -142,15 +115,10 @@
 
         Parameters
         ----------
-<<<<<<< HEAD
+
         inputs : list of Tensors
             Input data container, list of length 1
         outputs : list Tensors
-=======
-        inputs : list of MindPype Tensor
-            Input data container, list of length 1
-        outputs : list of MindPype Tensor
->>>>>>> ed37cc10
             Output data container, list of length 1
         """
         input_data = inputs[0].data
@@ -172,19 +140,11 @@
 
         graph : Graph
             Graph that the kernel should be added to
-<<<<<<< HEAD
         inA : Tensor
             Input data container
         outA : Tensor
             Output data container
         initialization_data : Tensor
-=======
-        inA : MindPype Tensor object
-            Input data container
-        outA : MindPype Tensor object
-            Output data container
-        initialization_data : MindPype Tensor object
->>>>>>> ed37cc10
             Data to initialize the estimator with (n_trials, n_channels, n_samples)
         labels : MindPype Tensor object
             Class labels for initialization data
