from ..core import MPEnums
from ..kernel import Kernel
from ..graph import Node, Parameter
from .kernel_utils import extract_init_inputs

import numpy as np

class FeatureNormalizationKernel(Kernel):
    """
<<<<<<< HEAD
    Normalizes the values within a feature vector
=======
    Kernel normalizes the values within a feature vector using the method provided
    through the method parameter.
>>>>>>> fdb3d058

    Parameters
    ----------
    graph : Graph
        Graph that the kernel should be added to

    inA : Tensor
        Input data

    outA : Tensor
        Output data

    method : {'min-max', 'mean-norm', 'zscore-norm'}
        Feature normalization method

    axis : int, default = 0
        Axis along which to apply the filter
        
    initialization_data : Tensor
        Initialization data to train the classifier (n_trials, n_channels, n_samples)

    labels : Tensor
        Labels corresponding to initialization data class labels (n_trials, )

    """

    def __init__(self,graph,inA,outA,method,axis=0,initialization_data=None,labels=None):
        """ Init """
        super().__init__('FeatureNormalization',MPEnums.INIT_FROM_DATA,graph)
        self.inputs = [inA]
        self.outputs = [outA]
        self._method = method
        self._axis = axis
        self._translate = 0
        self._scale = 1

        if initialization_data is not None:
            self.add_initialization_data([initialization_data], labels)


    def _initialize(self, init_inputs, init_outputs, labels):
        """
        Calculate the normalization parameters using the setup data

        Parameters
        ----------

        init_inputs: Tensor
            Input data

        init_outputs: Tensor
            Output data

        labels : Tensor
            Labels corresponding to initialization data class labels (n_trials, )
        """
        # get the initialization input
        init_in = init_inputs[0]
        X = extract_init_inputs(init_in)

        if self._method == 'min-max':
            self._translate = np.min(X,axis=self._axis)
            self._scale = np.max(X,axis=self._axis) - np.min(X,axis=self._axis)

        elif self._method == 'mean-norm':
            self._translate = np.mean(X,axis=self._axis) #changed from init_axis, confirm it should be self._axis
            self._scale = np.max(X,axis=self._axis) - np.min(X,axis=self._axis)

        elif self._method == 'zscore-norm':
            self._translate = np.mean(X,axis=self._axis)
            self._scale = np.std(X,axis=self._axis)

        # process initialization data
        init_out = init_outputs[0]
        if init_out is not None:
            # adjust the shape of init output tensor, as needed
            if init_out.virtual:
                init_out.shape = init_in.shape

            self._process_data(init_inputs, init_outputs)


    def _verify(self):
        """
        Verify the inputs and outputs are appropriately sized and typed
        """

        inA = self.inputs[0]
        outA = self.outputs[0]

        # first ensure the input and output are tensors
        if (inA.mp_type != MPEnums.TENSOR or
            outA.mp_type != MPEnums.TENSOR):
                raise TypeError('FeatureNormalization kernel requires Tensor inputs and outputs')

        if self._method not in ('min-max','mean-norm','zscore-norm'):
            raise ValueError('FeatureNormalization kernel: Invalid method: {}'.format(self._method))

        Nd = len(self._init_inputs[0].shape)
        if (self._axis < -Nd or self._axis >= Nd):
            raise ValueError('FeatureNormalization kernel: axis must be within rank of input tensor')

        # if the output is a virtual tensor and dimensionless,
        # add the dimensions now
        if (outA.virtual and len(outA.shape) == 0):
            outA.shape = inA.shape

        # check output shape
        if outA.shape != inA.shape:
            raise ValueError('FeatureNormalization kernel: output shape must match input shape')

    def _process_data(self, inputs, outputs):
        """
        Normalize values within a feature vector

        Parameters
        ----------

        inputs: list of Tensors
            Input data container, list of length 1

        outputs: list of Tensors
            Output data container, list of length 1
        """
        outputs[0].data = (inputs[0].data - self._translate) / self._scale

    @classmethod
    def add_to_graph(cls,graph,inA,outA,
                     method='zscore-norm', axis=0, init_data=None,labels=None):
        """
        Factory method to create a feature normalization kernel

        Parameters
        ----------
        graph : Graph
            Graph that the kernel should be added to

        inA : Tensor
            Input data

        outA : Tensor
            Output data

        method : {'min-max', 'mean-norm', 'zscore-norm'}
            Feature normalization method

        axis : int, default = 0
            Axis along which to apply the filter
            
        init_data : Tensor, default = None
            Initialization data

        labels : Tensor, default = None
            Initialization labels


        Returns
        -------
        node : Node
            Node object that contains the kernel
        """

        # create the kernel object
        k = cls(graph,inA,outA,method,axis,init_data,labels)

        # create parameter objects for the input and output
        params = (Parameter(inA,MPEnums.INPUT),
                  Parameter(outA,MPEnums.OUTPUT))

        # add the kernel to a generic node object
        node = Node(graph,k,params)

        # add the node to the graph
        graph.add_node(node)

        return node
<|MERGE_RESOLUTION|>--- conflicted
+++ resolved
@@ -7,12 +7,8 @@
 
 class FeatureNormalizationKernel(Kernel):
     """
-<<<<<<< HEAD
-    Normalizes the values within a feature vector
-=======
     Kernel normalizes the values within a feature vector using the method provided
     through the method parameter.
->>>>>>> fdb3d058
 
     Parameters
     ----------
