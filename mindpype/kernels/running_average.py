--- conflicted
+++ resolved
@@ -1,11 +1,3 @@
-<<<<<<< HEAD
-# -*coding: utf-8 -*-
-"""
-Created on Thurs Aug 8 14:13:13 2022
-"""
-
-=======
->>>>>>> f8153fcc
 from ..kernel import Kernel
 from ..graph import Node, Parameter
 from ..containers import Tensor, CircleBuffer
